--- conflicted
+++ resolved
@@ -2,7 +2,6 @@
 
 All notable changes to `laravel-data` will be documented in this file.
 
-<<<<<<< HEAD
 ## 4.0.0
 
 - Allow arrays, Collections, Paginators, ... to be used as DataCollections
@@ -14,7 +13,7 @@
 - Add support for class defined defaults
 - Allow creating data objects using `from` without parameters
 - Add support for a Dto and Resource object
-=======
+
 ## 3.3.3 - 2023-04-03
 
 - revert: Fix usage of properties' mapped output names in 'only', 'except', 'includes', and 'excludes' operations (https://github.com/spatie/laravel-data/pull/393)
@@ -50,7 +49,6 @@
 
 - Add WithCastable attribute (#349)
 - Quote non-standard object keys when transforming to Typescript (#367)
->>>>>>> b4292570
 
 ## 3.1.0 - 2023-02-10
 
@@ -64,45 +62,10 @@
 
 - The validation logic is completely rewritten
 - - Add support for nested nullable and optional data objects
-- 
-- 
-- 
-- 
-- 
-- 
-- 
 - - Allow referencing other fields in validation attributes when the data is nested
-- 
-- 
-- 
-- 
-- 
-- 
-- 
 - - Allow referencing url parameters (and even model properties) in validation attributes
-- 
-- 
-- 
-- 
-- 
-- 
-- 
 - - Allow circular dependencies when validating data
-- 
-- 
-- 
-- 
-- 
-- 
-- 
 - - Add support for nested validation messages and attributes
-- 
-- 
-- 
-- 
-- 
-- 
-- 
 - 
 - Package specific properties are renamed to avoid conflicts
 - Serialization logic updated to only serialize your properties
