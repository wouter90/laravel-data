# Changelog

All notable changes to `laravel-data` will be documented in this file.

<<<<<<< HEAD
## 4.0.0

- Allow arrays, Collections, Paginators, ... to be used as DataCollections
- Add support for magically creating data collections
- Rewritten transformation system with respect to includeable properties
- Addition of collect method
- Removal of collection method
- Add support for using Laravel Model attributes as data properties
- Add support for class defined defaults
- Allow creating data objects using `from` without parameters
- Add support for a Dto and Resource object
=======
## 3.9.1 - 2023-10-12

- Add Declined and DeclinedIf validation attributes (#572)
- Add MacAddress validation attribute (#573)
- Add RequiredArrayKeys validation attribute (#574)
- Support Arrayable when casting to DataCollection (#577)
- Fetch attributes from parent classes to allow reusability (#581)
- Fix issue where non-set optional values would be transformed
>>>>>>> f47d3f00

## 3.9.0 - 2023-09-15

- Fix an issue where computed values could not be set as null
- Fix for no rules created on optional|nullable Data object and Collection (#532)
- Add `CustomValidationAttribute`'s
- Copy partial trees when using array access on a collection

## 3.8.1 - 2023-08-11

- fix abstract json cast format

## 3.8.0 - 2023-08-09

- Add Hidden Attribute (#505)
- Add Null value support for RequiredUnless Validation (#525)
- Add abstract eloquent casts (#526)

## 3.7.1 - 2023-08-04

- fix target namespace when creating files with Laravel Idea (#497)
- allow collection to be created passing null (#507)
- add Ulid validation rule (#510)   
  -add TARGET_PARAMETER to Attribute for improved Validation (#523)
>>>>>>> main

## 3.7.0 - 2023-07-05

- Add support for better exception messages when parameters are missing
- Fix default properties generating validation rules when not provided
- Add last() method on DataCollection (#486)
- Add new manual written present attribute rule always overwrites a generated required rule
- Added the ability to create data files, casts, transformers and rules using Laravel Idea plugin #485

## 3.6.0 - 2023-06-02

- Add some config options to the `make:data` command (#449, #335)

## 1.5.2 - 2023-05-31

- Add laravel v10 support

## 3.5.1 - 2023-05-12

- Add ability to instantiate an eloquent cast when null value using null database values (#425)
- Revert only use validated data (https://github.com/spatie/laravel-data/pull/438) -> see #432

## 3.5.0 - 2023-05-05

- Add support for computed values
- Add merge method to Data Collections (#419)
- Allow field references in same validation attribute
- Generic return type of toResponse function (#437)
- Only use validated data (#438)
- Add missing constructor parameters to error message (#433)

## 3.4.4 - 2023-04-14

- Make Lazy Macroable

## 3.4.3 - 2023-04-12

- Update TypeScript Transformer with new closure lazy type

## 3.4.2 - 2023-04-12

- Add support for Lazy Closures which can be used with inertia

## 3.4.1 - 2023-04-07

- reverted the reverted #393 branch

## 3.4.0 - 2023-04-07

- Allow to fetch Lazy data properties in unified way (#403)

## 3.3.3 - 2023-04-03

- revert: Fix usage of properties' mapped output names in 'only', 'except', 'includes', and 'excludes' operations (https://github.com/spatie/laravel-data/pull/393)

## 3.2.2 - 2023-03-30

- Fix issue when validating and creating a data object was impossible to use magic creation methods
- Fix usage of properties' mapped output names in 'only', 'except', 'includes', and 'excludes' operations (#393)
- Add some extra documentation

## 3.2.1 - 2023-03-24

- Introduce FormRequestNormalizer (#380)
- Add support for models without all columns (#385)

## 3.2.0 - 2023-03-17

- Add benchmarks for testing data performance
- Add some performance improvements for data creation and transformation

## 3.1.3 - 2023-03-16

- Performance improvements

## 3.1.2 - 2023-03-10

- Fix issue where promoted protected constructor parameters were seen as possible property canidates
- Allow using closures within the with method (#372)
- Add support for Validation Rule Contract in Rule rule (#362)
- Allow laravel-data validation rules to be used in Laravel validator (#375)

## 3.1.1 - 2023-03-02

- Add WithCastable attribute (#349)
- Quote non-standard object keys when transforming to Typescript (#367)

## 3.1.0 - 2023-02-10

- Allow filling props from route parameters (#341)
- Better handing of custom regex validation rules(#342)
- Fix types (#348)
- Improve validation when strings are passed for nested data objects
- Add FieldReference to Before and After Validation attribute (#345)

## 3.0.0 - 2023-02-01

- The validation logic is completely rewritten
- Add support for nested nullable and optional data objects
- Allow referencing other fields in validation attributes when the data is nested
- Allow referencing url parameters (and even model properties) in validation attributes
- Allow circular dependencies when validating data
- Add support for nested validation messages and attributes
- Package specific properties are renamed to avoid conflicts
- Serialization logic updated to only serialize your properties
- Prevent fatal error when passing a string containing only an integer to JSON Normalizer (#322)
- Ignore leading ! in DateTimeInterfaceTransformer (#325)
- Extend the make:data command to be more flexible (#335)

## 2.2.3 - 2023-01-24

- Add Laravel 10.x support (#331)

## 2.2.2 - 2023-01-09

- Add a way to prepend DataPipes to the pipeline (#305)
- Better IDE completion (#307)
- Make eloquent collection cast respect collection (#308)

## 2.2.1 - 2022-12-21

- fix support to return 201 status code in Json Responses (#291)

## 2.2.0 - 2022-12-21

- Add generic return type for DataCollection::toCollection (#290)
- Improve ide.json completion (#294)
- Pass in payload relative to the data object when generating rules (#264)
- ignore phpstorm attributes when instantiating and add readonly property (#281)

## 2.1.0 - 2022-12-07

- Stop using custom pipeline when creating data magically from requests
- set timezones in datetime casts (#287 )

## 2.0.16 - 2022-11-18

- add support for optional properties in TypeScript transformer (#153)

## 2.0.15 - 2022-11-17

- refactor test suite to Pest (#239)
- update the docs
- add a `StudlyMapper`
- add better support for Livewire

## 2.0.14 - 2022-11-10

- accept 'float' as data type (#237)
- fix typo in mime type validation rule(#243)
- add support for enums in validation attributes
- add support for withoutTrashed to exists validation attribute (#248)
- add PHP 8.2 testing in GH actions
- add ability to modify properties before the data pipeline (#247)

## 2.0.13 - 2022-10-14

- fix first and last page url are never null (#215)
- add ability to statically retrieve a data models rules (#221)
- improved pattern matching in DataCollectionAnnotationReader (#225)
- add ExcludeWithout attribute rule (#230)
- improve getValidationRules to also retrieve wildcard rules (#231)
- return property with or without mapping the name (#199)

## 2.0.12 - 2022-09-29

- Improve pattern matching in DataCollectionAnnotationReader (#214)
- Add ability to retrieve rules for a data object (#221)

## 2.0.11 - 2022-09-28

- Use generics with Data::collection (#213)
- Improve pattern matching in DataCollectionAnnotationReader (#214)
- Fix TypeScript Transformer paginated collections, first and last page url are never null (#215)

## 2.0.10 - 2022-09-07

- Add support for a JsonSerializer
- Fix generic iterator definition for data collections
- Fix validation of DataCollection objects not working as expected

## 2.0.9 - 2022-08-23

- Add support for timezone manipulation in casts and transformers (#200)

## 2.0.8 - 2022-08-18

- use AbstractCloner instead of reflection (#196)

## 2.0.7 - 2022-08-18

- Add var dumper caster (#195)
- Allow direct pipeline call (#193)
- Rename ArrayableNormalizer (#191)
- Make normalizers configurable (#190)

## 2.0.6 - 2022-08-12

- Add cast lazy condition result to bool (#186)
- Add conditional return types for collections (#184)
- Fix windows tests

## 2.0.5 - 2022-08-10

- Fix validation rules not being used for data collections and objects

## 2.0.4 - 2022-08-01

- Add IDE completion support (#182)

## 2.0.3 - 2022-07-29

- Add support for invokable rules (#179)

## 2.0.2 - 2022-07-29

- more consistent use of transform through codebase for transforming collections and data

## 2.0.1 - 2022-07-13

- Add class defined partials (#164)
- Use mapped property names in TypeScript (#154)
- Add make:data command (#157)
- Better support for overwritten rules
- Add support for Lazy inertia props (#163)
- Add support for array query parameters as partials (#162)

## 2.0.0 - 2022-07-08

Version 2 of laravel-data is a complete overhaul, we've almost completely rewritten the package.

This is a (non-complete) list of the new features:

- A DataPipeline
- Data normalizers
- Mappable property names
- Wrapping of data in responses
- `only` and `except` methods on Data and DataCollections
- Multiple parameter magic methods
- Optional properties
- Split DataCollections
- Better support for TypeScript Transformer
- And a lot more ...

## 1.5.1 - 2022-07-08

- Fix optional parameters (#152)
- Use protected properties and methods (#147 )

## 1.5.0 - 2022-05-25

## What's Changed

- add values() on DataCollection by @Nielsvanpach in https://github.com/spatie/laravel-data/pull/135

## New Contributors

- @Nielsvanpach made their first contribution in https://github.com/spatie/laravel-data/pull/135

**Full Changelog**: https://github.com/spatie/laravel-data/compare/1.4.7...1.5.0

## 1.4.7 - 2022-05-16

- support $payload as a dependency in rules (#123)

## 1.4.6 - 2022-04-06

- Add Dependency Injection for rules, messages, and attributes methods (#114)

## 1.4.5 - 2022-03-18

- Add support for stdClass payload casting (#106)

## 1.4.4 - 2022-03-18

- use present validation rule instead of required for data collections

## 1.4.3 - 2022-02-16

- allow using default password config in password validation attribute (#94)
- solve binding issues on Laravel Octane (#101)
- fixes a bug where models nested by relation could not be created due to date casts
- add a `links` array to the paginated response
- stop execution of `lazy::whenLoaded` closure when the relation is `null`

## 1.4.2 - 2022-01-26

- fix for aborting value assignment after a false boolean (#80)
- add a `WithoutValidation` attribute
- allow transformers to target native types, data collections and data objects

## 1.4.1 - 2022-01-21

- Allow transformers to target Data and DataCollections

## 1.4.0 - 2022-01-20

- removes checks for built in types and `isBuiltIn` from `DataProperty`
- add better support for defaults

## 1.3.3 - 2022-01-20

## What's Changed

- Laravel 9.x by @aidan-casey in https://github.com/spatie/laravel-data/pull/77
- Removes Spatie's Laravel Enums from dev requirements by @aidan-casey in https://github.com/spatie/laravel-data/pull/76

## New Contributors

- @aidan-casey made their first contribution in https://github.com/spatie/laravel-data/pull/77

**Full Changelog**: https://github.com/spatie/laravel-data/compare/1.3.2...1.3.3

## 1.3.2 - 2022-01-19

- add support for json_encode to Data objects
- add support for json_encode to DataCollection objects

## 1.3.1 - 2022-01-07

- add basic support for intersection types
- allow casting of built in PHP types
- add support for inferring enum rules
- fix an issue where an Enum validation attribute would not work

## 1.2.5 - 2021-12-29

- fixes the RequiredRuleResolver to support custom rules like `Enum`
- add an Enum validation rule attribute

## 1.2.4 - 2021-12-16

- rename the `authorized` method to `authorize`
- disable the behavior were excluded conditional properties still could be included

## 1.2.3 - 2021-12-03

- fix return type notice message

## 1.2.1 - 2021-11-19

- fixes an issue where data object could not be created when it had lazy nested data object
- fixes windows test suite

## 1.2.0 - 2021-11-16

- when creating data objects, we now will always run validation when a `Request` object is given not only when a data object is injected
- removal of `DataFromRequestResolver`
- added `DataValidatorResolver`

## 1.1.0 - 2021-11-12

- change data property types collection checking procedure
- move `spatie/test-time` dependency to require-dev
- expand support for nested data object creation (#19)
- expand support for annotating data collections

## 1.0.4 - 2021-11-04

- revert allow ignoring with a closure within a unique rule

## 1.0.3 - 2021-11-02

- allow ignoring with a closure within a unique rule

## 1.0.2 - 2021-11-02

- add a `WithData` trait for quicker getting data from objects

## 1.0.1 - 2021-10-28

- fix required rules being added when not allowed

## 1.0.0 - 2021-10-27

- initial release<|MERGE_RESOLUTION|>--- conflicted
+++ resolved
@@ -2,7 +2,6 @@
 
 All notable changes to `laravel-data` will be documented in this file.
 
-<<<<<<< HEAD
 ## 4.0.0
 
 - Allow arrays, Collections, Paginators, ... to be used as DataCollections
@@ -14,7 +13,7 @@
 - Add support for class defined defaults
 - Allow creating data objects using `from` without parameters
 - Add support for a Dto and Resource object
-=======
+
 ## 3.9.1 - 2023-10-12
 
 - Add Declined and DeclinedIf validation attributes (#572)
@@ -23,7 +22,6 @@
 - Support Arrayable when casting to DataCollection (#577)
 - Fetch attributes from parent classes to allow reusability (#581)
 - Fix issue where non-set optional values would be transformed
->>>>>>> f47d3f00
 
 ## 3.9.0 - 2023-09-15
 
@@ -48,7 +46,6 @@
 - allow collection to be created passing null (#507)
 - add Ulid validation rule (#510)   
   -add TARGET_PARAMETER to Attribute for improved Validation (#523)
->>>>>>> main
 
 ## 3.7.0 - 2023-07-05
 
