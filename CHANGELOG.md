--- conflicted
+++ resolved
@@ -2,7 +2,6 @@
 
 All notable changes to `laravel-data` will be documented in this file.
 
-<<<<<<< HEAD
 ## 4.0.0
 
 - Allow arrays, Collections, Paginators, ... to be used as DataCollections
@@ -14,12 +13,11 @@
 - Add support for class defined defaults
 - Allow creating data objects using `from` without parameters
 - Add support for a Dto and Resource object
-=======
+
 ## 3.5.1 - 2023-05-12
 
 - Add ability to instantiate an eloquent cast when null value using null database values (#425)
 - Revert only use validated data (https://github.com/spatie/laravel-data/pull/438) -> see #432
->>>>>>> 5e170162
 
 ## 3.5.0 - 2023-05-05
 
@@ -97,90 +95,11 @@
 ## 3.0.0 - 2023-02-01
 
 - The validation logic is completely rewritten
-<<<<<<< HEAD
 - Add support for nested nullable and optional data objects
 - Allow referencing other fields in validation attributes when the data is nested
 - Allow referencing url parameters (and even model properties) in validation attributes
 - Allow circular dependencies when validating data
 - Add support for nested validation messages and attributes
-=======
-- - Add support for nested nullable and optional data objects
-- 
-- 
-- 
-- 
-- 
-- 
-- 
-- 
-- 
-- 
-- 
-- 
-- 
-- 
-- - Allow referencing other fields in validation attributes when the data is nested
-- 
-- 
-- 
-- 
-- 
-- 
-- 
-- 
-- 
-- 
-- 
-- 
-- 
-- 
-- - Allow referencing url parameters (and even model properties) in validation attributes
-- 
-- 
-- 
-- 
-- 
-- 
-- 
-- 
-- 
-- 
-- 
-- 
-- 
-- 
-- - Allow circular dependencies when validating data
-- 
-- 
-- 
-- 
-- 
-- 
-- 
-- 
-- 
-- 
-- 
-- 
-- 
-- 
-- - Add support for nested validation messages and attributes
-- 
-- 
-- 
-- 
-- 
-- 
-- 
-- 
-- 
-- 
-- 
-- 
-- 
-- 
-- 
->>>>>>> 5e170162
 - Package specific properties are renamed to avoid conflicts
 - Serialization logic updated to only serialize your properties
 - Prevent fatal error when passing a string containing only an integer to JSON Normalizer (#322)
