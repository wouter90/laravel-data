--- conflicted
+++ resolved
@@ -2,7 +2,6 @@
 
 All notable changes to `laravel-data` will be documented in this file.
 
-<<<<<<< HEAD
 ## 4.0.0
 
 - Allow arrays, Collections, Paginators, ... to be used as DataCollections
@@ -14,7 +13,7 @@
 - Add support for class defined defaults
 - Allow creating data objects using `from` without parameters
 - Add support for a Dto and Resource object
-=======
+
 ## 3.6.0 - 2023-06-02
 
 - Add some config options to the `make:data` command (#449, #335)
@@ -22,7 +21,6 @@
 ## 1.5.2 - 2023-05-31
 
 - Add laravel v10 support
->>>>>>> 6119e7e3
 
 ## 3.5.1 - 2023-05-12
 
