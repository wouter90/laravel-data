# Changelog

All notable changes to `laravel-data` will be documented in this file.

<<<<<<< HEAD
## 4.0.0

- Allow arrays, Collections, Paginators, ... to be used as DataCollections
- Add support for magically creating data collections
- Rewritten transformation system with respect to includeable properties
- Addition of collect method
- Removal of collection method
- Add support for using Laravel Model attributes as data properties
- Add support for class defined defaults
- Allow creating data objects using `from` without parameters
- Add support for a Dto and Resource object
=======
## 3.4.1 - 2023-04-07

- reverted the reverted #393 branch

## 3.4.0 - 2023-04-07

- Allow to fetch Lazy data properties in unified way (#403)
>>>>>>> 7f424af3

## 3.3.3 - 2023-04-03

- revert: Fix usage of properties' mapped output names in 'only', 'except', 'includes', and 'excludes' operations (https://github.com/spatie/laravel-data/pull/393)

## 3.2.2 - 2023-03-30

- Fix issue when validating and creating a data object was impossible to use magic creation methods
- Fix usage of properties' mapped output names in 'only', 'except', 'includes', and 'excludes' operations (#393)
- Add some extra documentation

## 3.2.1 - 2023-03-24

- Introduce FormRequestNormalizer (#380)
- Add support for models without all columns (#385)

## 3.2.0 - 2023-03-17

- Add benchmarks for testing data performance
- Add some performance improvements for data creation and transformation

## 3.1.3 - 2023-03-16

- Performance improvements

## 3.1.2 - 2023-03-10

- Fix issue where promoted protected constructor parameters were seen as possible property canidates
- Allow using closures within the with method (#372)
- Add support for Validation Rule Contract in Rule rule (#362)
- Allow laravel-data validation rules to be used in Laravel validator (#375)

## 3.1.1 - 2023-03-02

- Add WithCastable attribute (#349)
- Quote non-standard object keys when transforming to Typescript (#367)

## 3.1.0 - 2023-02-10

- Allow filling props from route parameters (#341)
- Better handing of custom regex validation rules(#342)
- Fix types (#348)
- Improve validation when strings are passed for nested data objects
- Add FieldReference to Before and After Validation attribute (#345)

## 3.0.0 - 2023-02-01

- The validation logic is completely rewritten
- - Add support for nested nullable and optional data objects
<<<<<<< HEAD
- - Allow referencing other fields in validation attributes when the data is nested
- - Allow referencing url parameters (and even model properties) in validation attributes
- - Allow circular dependencies when validating data
- - Add support for nested validation messages and attributes
- 
=======
- 
- 
- 
- 
- 
- 
- 
- 
- 
- - Allow referencing other fields in validation attributes when the data is nested
- 
- 
- 
- 
- 
- 
- 
- 
- 
- - Allow referencing url parameters (and even model properties) in validation attributes
- 
- 
- 
- 
- 
- 
- 
- 
- 
- - Allow circular dependencies when validating data
- 
- 
- 
- 
- 
- 
- 
- 
- 
- - Add support for nested validation messages and attributes
- 
- 
- 
- 
- 
- 
- 
- 
- 
- 
>>>>>>> 7f424af3
- Package specific properties are renamed to avoid conflicts
- Serialization logic updated to only serialize your properties
- Prevent fatal error when passing a string containing only an integer to JSON Normalizer (#322)
- Ignore leading ! in DateTimeInterfaceTransformer (#325)
- Extend the make:data command to be more flexible (#335)

## 2.2.3 - 2023-01-24

- Add Laravel 10.x support (#331)

## 2.2.2 - 2023-01-09

- Add a way to prepend DataPipes to the pipeline (#305)
- Better IDE completion (#307)
- Make eloquent collection cast respect collection (#308)

## 2.2.1 - 2022-12-21

- fix support to return 201 status code in Json Responses (#291)

## 2.2.0 - 2022-12-21

- Add generic return type for DataCollection::toCollection (#290)
- Improve ide.json completion (#294)
- Pass in payload relative to the data object when generating rules (#264)
- ignore phpstorm attributes when instantiating and add readonly property (#281)

## 2.1.0 - 2022-12-07

- Stop using custom pipeline when creating data magically from requests
- set timezones in datetime casts (#287 )

## 2.0.16 - 2022-11-18

- add support for optional properties in TypeScript transformer (#153)

## 2.0.15 - 2022-11-17

- refactor test suite to Pest (#239)
- update the docs
- add a `StudlyMapper`
- add better support for Livewire

## 2.0.14 - 2022-11-10

- accept 'float' as data type (#237)
- fix typo in mime type validation rule(#243)
- add support for enums in validation attributes
- add support for withoutTrashed to exists validation attribute (#248)
- add PHP 8.2 testing in GH actions
- add ability to modify properties before the data pipeline (#247)

## 2.0.13 - 2022-10-14

- fix first and last page url are never null (#215)
- add ability to statically retrieve a data models rules (#221)
- improved pattern matching in DataCollectionAnnotationReader (#225)
- add ExcludeWithout attribute rule (#230)
- improve getValidationRules to also retrieve wildcard rules (#231)
- return property with or without mapping the name (#199)

## 2.0.12 - 2022-09-29

- Improve pattern matching in DataCollectionAnnotationReader (#214)
- Add ability to retrieve rules for a data object (#221)

## 2.0.11 - 2022-09-28

- Use generics with Data::collection (#213)
- Improve pattern matching in DataCollectionAnnotationReader (#214)
- Fix TypeScript Transformer paginated collections, first and last page url are never null (#215)

## 2.0.10 - 2022-09-07

- Add support for a JsonSerializer
- Fix generic iterator definition for data collections
- Fix validation of DataCollection objects not working as expected

## 2.0.9 - 2022-08-23

- Add support for timezone manipulation in casts and transformers (#200)

## 2.0.8 - 2022-08-18

- use AbstractCloner instead of reflection (#196)

## 2.0.7 - 2022-08-18

- Add var dumper caster (#195)
- Allow direct pipeline call (#193)
- Rename ArrayableNormalizer (#191)
- Make normalizers configurable (#190)

## 2.0.6 - 2022-08-12

- Add cast lazy condition result to bool (#186)
- Add conditional return types for collections (#184)
- Fix windows tests

## 2.0.5 - 2022-08-10

- Fix validation rules not being used for data collections and objects

## 2.0.4 - 2022-08-01

- Add IDE completion support (#182)

## 2.0.3 - 2022-07-29

- Add support for invokable rules (#179)

## 2.0.2 - 2022-07-29

- more consistent use of transform through codebase for transforming collections and data

## 2.0.1 - 2022-07-13

- Add class defined partials (#164)
- Use mapped property names in TypeScript (#154)
- Add make:data command (#157)
- Better support for overwritten rules
- Add support for Lazy inertia props (#163)
- Add support for array query parameters as partials (#162)

## 2.0.0 - 2022-07-08

Version 2 of laravel-data is a complete overhaul, we've almost completely rewritten the package.

This is a (non-complete) list of the new features:

- A DataPipeline
- Data normalizers
- Mappable property names
- Wrapping of data in responses
- `only` and `except` methods on Data and DataCollections
- Multiple parameter magic methods
- Optional properties
- Split DataCollections
- Better support for TypeScript Transformer
- And a lot more ...

## 1.5.1 - 2022-07-08

- Fix optional parameters (#152)
- Use protected properties and methods (#147 )

## 1.5.0 - 2022-05-25

## What's Changed

- add values() on DataCollection by @Nielsvanpach in https://github.com/spatie/laravel-data/pull/135

## New Contributors

- @Nielsvanpach made their first contribution in https://github.com/spatie/laravel-data/pull/135

**Full Changelog**: https://github.com/spatie/laravel-data/compare/1.4.7...1.5.0

## 1.4.7 - 2022-05-16

- support $payload as a dependency in rules (#123)

## 1.4.6 - 2022-04-06

- Add Dependency Injection for rules, messages, and attributes methods (#114)

## 1.4.5 - 2022-03-18

- Add support for stdClass payload casting (#106)

## 1.4.4 - 2022-03-18

- use present validation rule instead of required for data collections

## 1.4.3 - 2022-02-16

- allow using default password config in password validation attribute (#94)
- solve binding issues on Laravel Octane (#101)
- fixes a bug where models nested by relation could not be created due to date casts
- add a `links` array to the paginated response
- stop execution of `lazy::whenLoaded` closure when the relation is `null`

## 1.4.2 - 2022-01-26

- fix for aborting value assignment after a false boolean (#80)
- add a `WithoutValidation` attribute
- allow transformers to target native types, data collections and data objects

## 1.4.1 - 2022-01-21

- Allow transformers to target Data and DataCollections

## 1.4.0 - 2022-01-20

- removes checks for built in types and `isBuiltIn` from `DataProperty`
- add better support for defaults

## 1.3.3 - 2022-01-20

## What's Changed

- Laravel 9.x by @aidan-casey in https://github.com/spatie/laravel-data/pull/77
- Removes Spatie's Laravel Enums from dev requirements by @aidan-casey in https://github.com/spatie/laravel-data/pull/76

## New Contributors

- @aidan-casey made their first contribution in https://github.com/spatie/laravel-data/pull/77

**Full Changelog**: https://github.com/spatie/laravel-data/compare/1.3.2...1.3.3

## 1.3.2 - 2022-01-19

- add support for json_encode to Data objects
- add support for json_encode to DataCollection objects

## 1.3.1 - 2022-01-07

- add basic support for intersection types
- allow casting of built in PHP types
- add support for inferring enum rules
- fix an issue where an Enum validation attribute would not work

## 1.2.5 - 2021-12-29

- fixes the RequiredRuleResolver to support custom rules like `Enum`
- add an Enum validation rule attribute

## 1.2.4 - 2021-12-16

- rename the `authorized` method to `authorize`
- disable the behavior were excluded conditional properties still could be included

## 1.2.3 - 2021-12-03

- fix return type notice message

## 1.2.1 - 2021-11-19

- fixes an issue where data object could not be created when it had lazy nested data object
- fixes windows test suite

## 1.2.0 - 2021-11-16

- when creating data objects, we now will always run validation when a `Request` object is given not only when a data object is injected
- removal of `DataFromRequestResolver`
- added `DataValidatorResolver`

## 1.1.0 - 2021-11-12

- change data property types collection checking procedure
- move `spatie/test-time` dependency to require-dev
- expand support for nested data object creation (#19)
- expand support for annotating data collections

## 1.0.4 - 2021-11-04

- revert allow ignoring with a closure within a unique rule

## 1.0.3 - 2021-11-02

- allow ignoring with a closure within a unique rule

## 1.0.2 - 2021-11-02

- add a `WithData` trait for quicker getting data from objects

## 1.0.1 - 2021-10-28

- fix required rules being added when not allowed

## 1.0.0 - 2021-10-27

- initial release<|MERGE_RESOLUTION|>--- conflicted
+++ resolved
@@ -2,7 +2,6 @@
 
 All notable changes to `laravel-data` will be documented in this file.
 
-<<<<<<< HEAD
 ## 4.0.0
 
 - Allow arrays, Collections, Paginators, ... to be used as DataCollections
@@ -14,7 +13,7 @@
 - Add support for class defined defaults
 - Allow creating data objects using `from` without parameters
 - Add support for a Dto and Resource object
-=======
+
 ## 3.4.1 - 2023-04-07
 
 - reverted the reverted #393 branch
@@ -22,7 +21,6 @@
 ## 3.4.0 - 2023-04-07
 
 - Allow to fetch Lazy data properties in unified way (#403)
->>>>>>> 7f424af3
 
 ## 3.3.3 - 2023-04-03
 
@@ -71,65 +69,11 @@
 ## 3.0.0 - 2023-02-01
 
 - The validation logic is completely rewritten
-- - Add support for nested nullable and optional data objects
-<<<<<<< HEAD
-- - Allow referencing other fields in validation attributes when the data is nested
-- - Allow referencing url parameters (and even model properties) in validation attributes
-- - Allow circular dependencies when validating data
-- - Add support for nested validation messages and attributes
-- 
-=======
-- 
-- 
-- 
-- 
-- 
-- 
-- 
-- 
-- 
-- - Allow referencing other fields in validation attributes when the data is nested
-- 
-- 
-- 
-- 
-- 
-- 
-- 
-- 
-- 
-- - Allow referencing url parameters (and even model properties) in validation attributes
-- 
-- 
-- 
-- 
-- 
-- 
-- 
-- 
-- 
-- - Allow circular dependencies when validating data
-- 
-- 
-- 
-- 
-- 
-- 
-- 
-- 
-- 
-- - Add support for nested validation messages and attributes
-- 
-- 
-- 
-- 
-- 
-- 
-- 
-- 
-- 
-- 
->>>>>>> 7f424af3
+- Add support for nested nullable and optional data objects
+- Allow referencing other fields in validation attributes when the data is nested
+- Allow referencing url parameters (and even model properties) in validation attributes
+- Allow circular dependencies when validating data
+- Add support for nested validation messages and attributes
 - Package specific properties are renamed to avoid conflicts
 - Serialization logic updated to only serialize your properties
 - Prevent fatal error when passing a string containing only an integer to JSON Normalizer (#322)
