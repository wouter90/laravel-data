--- conflicted
+++ resolved
@@ -2,7 +2,6 @@
 
 All notable changes to `laravel-data` will be documented in this file.
 
-<<<<<<< HEAD
 ## 4.0.0
 
 - Allow arrays, Collections, Paginators, ... to be used as DataCollections
@@ -14,7 +13,7 @@
 - Add support for class defined defaults
 - Allow creating data objects using `from` without parameters
 - Add support for a Dto and Resource object
-=======
+
 ## 3.10.0 - 2023-12-01
 
 A fresh release after a month of vacation, enjoy!
@@ -34,7 +33,6 @@
 ## 3.9.2 - 2023-10-20
 
 - Fix breaking compatibility #590
->>>>>>> 41bba12d
 
 ## 3.9.1 - 2023-10-12
 
