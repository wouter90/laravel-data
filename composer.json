{
    "name" : "spatie/laravel-data",
    "description" : "Create unified resources and data transfer objects",
    "keywords" : [
        "spatie",
        "laravel",
        "laravel-data"
    ],
    "homepage" : "https://github.com/spatie/laravel-data",
    "license" : "MIT",
    "authors" : [
        {
            "name" : "Ruben Van Assche",
            "email" : "ruben@spatie.be",
            "role" : "Developer"
        }
    ],
    "require" : {
        "php": "^8.1",
        "illuminate/contracts": "^9.30|^10.0",
        "phpdocumentor/type-resolver": "^1.5",
        "spatie/laravel-package-tools": "^1.9.0",
        "spatie/php-structure-discoverer": "^2.0"
    },
    "require-dev" : {
<<<<<<< HEAD
        "fakerphp/faker" : "^1.14",
        "friendsofphp/php-cs-fixer" : "^3.0",
        "inertiajs/inertia-laravel" : "^0.6.3",
        "nesbot/carbon" : "^2.63",
        "nette/php-generator" : "^3.5",
        "nunomaduro/larastan" : "^2.0",
        "orchestra/testbench" : "^7.6|^8.0",
        "pestphp/pest" : "^1.22",
        "pestphp/pest-plugin-laravel" : "^1.3",
        "phpbench/phpbench" : "^1.2",
        "phpstan/extension-installer" : "^1.1",
        "phpunit/phpunit" : "^9.3",
        "spatie/invade" : "^1.0",
        "spatie/typescript-transformer" : "v3.x-dev#b89615c",
        "spatie/pest-plugin-snapshots" : "^1.1",
        "spatie/phpunit-snapshot-assertions" : "^4.2",
        "spatie/test-time" : "^1.2",
        "ext-xdebug" : "*"
=======
        "fakerphp/faker": "^1.14",
        "friendsofphp/php-cs-fixer": "^3.0",
        "inertiajs/inertia-laravel": "^0.6.3",
        "mockery/mockery": "^1.6",
        "nesbot/carbon": "^2.63",
        "nette/php-generator": "^3.5",
        "nunomaduro/larastan": "^2.0",
        "orchestra/testbench": "^7.6|^8.0",
        "pestphp/pest": "^1.22",
        "pestphp/pest-plugin-laravel": "^1.3",
        "phpbench/phpbench": "^1.2",
        "phpstan/extension-installer": "^1.1",
        "phpunit/phpunit": "^9.3",
        "spatie/invade": "^1.0",
        "spatie/laravel-typescript-transformer": "^2.1.6",
        "spatie/pest-plugin-snapshots": "^1.1",
        "spatie/phpunit-snapshot-assertions": "^4.2",
        "spatie/test-time": "^1.2"
>>>>>>> bf20659c
    },
    "autoload" : {
        "psr-4" : {
            "Spatie\\LaravelData\\" : "src",
            "Spatie\\LaravelData\\Database\\Factories\\" : "database/factories"
        }
    },
    "autoload-dev" : {
        "psr-4" : {
            "Spatie\\LaravelData\\Tests\\" : "tests"
        }
    },
    "scripts" : {
        "analyse" : "vendor/bin/phpstan analyse",
        "test" : "./vendor/bin/pest --no-coverage",
        "test-coverage" : "vendor/bin/pest --coverage-html coverage",
        "format" : "vendor/bin/php-cs-fixer fix --allow-risky=yes",
        "benchmark" : "vendor/bin/phpbench run  --report=default",
        "benchmark-profiled" : "vendor/bin/phpbench "
    },
    "config" : {
        "sort-packages" : true,
        "allow-plugins" : {
            "phpstan/extension-installer" : true,
            "pestphp/pest-plugin" : true
        }
    },
    "extra" : {
        "laravel" : {
            "providers" : [
                "Spatie\\LaravelData\\LaravelDataServiceProvider"
            ]
        }
    },
    "minimum-stability" : "dev",
    "prefer-stable" : true
}<|MERGE_RESOLUTION|>--- conflicted
+++ resolved
@@ -23,26 +23,6 @@
         "spatie/php-structure-discoverer": "^2.0"
     },
     "require-dev" : {
-<<<<<<< HEAD
-        "fakerphp/faker" : "^1.14",
-        "friendsofphp/php-cs-fixer" : "^3.0",
-        "inertiajs/inertia-laravel" : "^0.6.3",
-        "nesbot/carbon" : "^2.63",
-        "nette/php-generator" : "^3.5",
-        "nunomaduro/larastan" : "^2.0",
-        "orchestra/testbench" : "^7.6|^8.0",
-        "pestphp/pest" : "^1.22",
-        "pestphp/pest-plugin-laravel" : "^1.3",
-        "phpbench/phpbench" : "^1.2",
-        "phpstan/extension-installer" : "^1.1",
-        "phpunit/phpunit" : "^9.3",
-        "spatie/invade" : "^1.0",
-        "spatie/typescript-transformer" : "v3.x-dev#b89615c",
-        "spatie/pest-plugin-snapshots" : "^1.1",
-        "spatie/phpunit-snapshot-assertions" : "^4.2",
-        "spatie/test-time" : "^1.2",
-        "ext-xdebug" : "*"
-=======
         "fakerphp/faker": "^1.14",
         "friendsofphp/php-cs-fixer": "^3.0",
         "inertiajs/inertia-laravel": "^0.6.3",
@@ -57,11 +37,10 @@
         "phpstan/extension-installer": "^1.1",
         "phpunit/phpunit": "^9.3",
         "spatie/invade": "^1.0",
-        "spatie/laravel-typescript-transformer": "^2.1.6",
+        "spatie/typescript-transformer": "v3.x-dev#b89615c",
         "spatie/pest-plugin-snapshots": "^1.1",
         "spatie/phpunit-snapshot-assertions": "^4.2",
         "spatie/test-time": "^1.2"
->>>>>>> bf20659c
     },
     "autoload" : {
         "psr-4" : {
