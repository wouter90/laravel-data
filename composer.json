{
    "name" : "spatie/laravel-data",
    "description" : "Create unified resources and data transfer objects",
    "keywords" : [
        "spatie",
        "laravel",
        "laravel-data"
    ],
    "homepage" : "https://github.com/spatie/laravel-data",
    "license" : "MIT",
    "authors" : [
        {
            "name" : "Ruben Van Assche",
            "email" : "ruben@spatie.be",
            "role" : "Developer"
        }
    ],
    "require" : {
        "php": "^8.1",
        "illuminate/contracts": "^10.0|^11.0|^12.0",
        "phpdocumentor/reflection": "^6.0",
        "spatie/laravel-package-tools": "^1.9.0",
        "spatie/php-structure-discoverer": "^2.0"
    },
    "require-dev" : {
        "fakerphp/faker": "^1.14",
        "friendsofphp/php-cs-fixer": "^3.0",
<<<<<<< HEAD
        "inertiajs/inertia-laravel": "^2.0",
        "larastan/larastan": "^2.7",
=======
>>>>>>> f3baf3b1
        "livewire/livewire": "^3.0",
        "mockery/mockery": "^1.6",
        "nesbot/carbon": "^2.63|^3.0",
        "orchestra/testbench": "^8.0|^9.0|^10.0",
        "pestphp/pest": "^2.31|^3.0",
        "pestphp/pest-plugin-laravel": "^2.0|^3.0",
        "pestphp/pest-plugin-livewire": "^2.1|^3.0",
        "phpbench/phpbench": "^1.2",
        "phpstan/extension-installer": "^1.1",
        "phpunit/phpunit": "^10.0|^11.0|^12.0",
        "spatie/invade": "^1.0",
        "spatie/laravel-typescript-transformer": "^2.5",
        "spatie/pest-plugin-snapshots": "^2.1",
        "spatie/test-time": "^1.2"
    },
    "autoload" : {
        "psr-4" : {
            "Spatie\\LaravelData\\" : "src/"
        }
    },
    "autoload-dev" : {
        "psr-4" : {
            "Spatie\\LaravelData\\Tests\\" : "tests/"
        }
    },
    "scripts" : {
        "analyse" : "vendor/bin/phpstan analyse",
        "test" : "./vendor/bin/pest --no-coverage",
        "test-coverage" : "vendor/bin/pest --coverage-html coverage",
        "format" : "vendor/bin/php-cs-fixer fix --allow-risky=yes",
        "benchmark" : "vendor/bin/phpbench run --filter=DataBench",
        "profile" : "vendor/bin/phpbench xdebug:profile --filter=DataProfileBench"
    },
    "config" : {
        "sort-packages" : true,
        "allow-plugins" : {
            "phpstan/extension-installer" : true,
            "pestphp/pest-plugin" : true
        }
    },
    "extra" : {
        "laravel" : {
            "providers" : [
                "Spatie\\LaravelData\\LaravelDataServiceProvider"
            ]
        }
    },
    "minimum-stability" : "dev",
    "prefer-stable" : true
}<|MERGE_RESOLUTION|>--- conflicted
+++ resolved
@@ -25,11 +25,7 @@
     "require-dev" : {
         "fakerphp/faker": "^1.14",
         "friendsofphp/php-cs-fixer": "^3.0",
-<<<<<<< HEAD
         "inertiajs/inertia-laravel": "^2.0",
-        "larastan/larastan": "^2.7",
-=======
->>>>>>> f3baf3b1
         "livewire/livewire": "^3.0",
         "mockery/mockery": "^1.6",
         "nesbot/carbon": "^2.63|^3.0",
