--- conflicted
+++ resolved
@@ -93,16 +93,9 @@
     
     public static function prepareForPipeline(array $properties): array
     {
-<<<<<<< HEAD
         $properties['metadata'] = Arr::only($properties, ['release_year', 'producer']);
         
         return $properties;
-=======
-        $collection = collect($properties);
-        $collection->put('metadata', $collection->only(['release_year', 'producer']));
-
-        return $collection->toArray();
->>>>>>> b53f2b08
     }
 }
 ```
