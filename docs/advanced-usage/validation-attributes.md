--- conflicted
+++ resolved
@@ -216,10 +216,7 @@
 public Carbon $closure; 
 ```
 
-<<<<<<< HEAD
-## Different
-=======
-### Declined
+## Declined
 
 [Docs](https://laravel.com/docs/9.x/validation#rule-declined)
 
@@ -228,7 +225,7 @@
 public bool $closure; 
 ```
 
-### DeclinedIf
+## DeclinedIf
 
 [Docs](https://laravel.com/docs/9.x/validation#rule-declined-if)
 
@@ -237,8 +234,7 @@
 public bool $closure; 
 ```
 
-### Different
->>>>>>> f47d3f00
+## Different
 
 [Docs](https://laravel.com/docs/9.x/validation#rule-different)
 
@@ -517,20 +513,16 @@
 public int $closure; 
 ```
 
-<<<<<<< HEAD
+## MacAddress
+
+[Docs](https://laravel.com/docs/9.x/validation#rule-mac)
+
+```php
+#[MacAddress]
+public string $closure; 
+```
+
 ## Max
-=======
-### MacAddress
-
-[Docs](https://laravel.com/docs/9.x/validation#rule-mac)
-
-```php
-#[MacAddress]
-public string $closure; 
-```
-
-### Max
->>>>>>> f47d3f00
 
 [Docs](https://laravel.com/docs/9.x/validation#rule-max)
 
@@ -794,10 +786,7 @@
 public ?string $closure; 
 ```
 
-<<<<<<< HEAD
-## Rule
-=======
-### RequiredArrayKeys
+## RequiredArrayKeys
 
 [Docs](https://laravel.com/docs/9.x/validation#rule-required-array-keys)
 
@@ -812,8 +801,7 @@
 public array $closure;
 ```
 
-### Rule
->>>>>>> f47d3f00
+## Rule
 
 ```php
 #[Rule('string|uuid')]
