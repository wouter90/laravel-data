---
title: Installation & setup
weight: 4
---

You can install the package via composer:

```bash
composer require spatie/laravel-data
```

Optionally, You can publish the config file with:

```bash
php artisan vendor:publish --provider="Spatie\LaravelData\LaravelDataServiceProvider" --tag="data-config"
```

This is the contents of the published config file:

```php
return [
    /*
<<<<<<< HEAD
     * The package will use this format when working with dates. If this option
     * is an array, it will try to convert from the first format that works,
     * and will serialize dates using the first format from the array.
=======
     * The package will use this date format when working with dates through the app
>>>>>>> cc467705
     */
    'date_format' => DATE_ATOM,

    /*
     * Global transformers will take complex types and transform them into simple
     * types.
     */
    'transformers' => [
        DateTimeInterface::class => \Spatie\LaravelData\Transformers\DateTimeInterfaceTransformer::class,
        \Illuminate\Contracts\Support\Arrayable::class => \Spatie\LaravelData\Transformers\ArrayableTransformer::class,
        BackedEnum::class => Spatie\LaravelData\Transformers\EnumTransformer::class,
    ],

    /*
     * Global casts will cast values into complex types when creating a data
     * object from simple types.
     */
    'casts' => [
        DateTimeInterface::class => Spatie\LaravelData\Casts\DateTimeInterfaceCast::class,
        BackedEnum::class => Spatie\LaravelData\Casts\EnumCast::class,
    ],

    /*
     * Rule inferrers can be configured here. They will automatically add
     * validation rules to properties of a data object based upon
     * the type of the property.
     */
    'rule_inferrers' => [
        Spatie\LaravelData\RuleInferrers\SometimesRuleInferrer::class,
        Spatie\LaravelData\RuleInferrers\BuiltInTypesRuleInferrer::class,
        Spatie\LaravelData\RuleInferrers\AttributesRuleInferrer::class,
        Spatie\LaravelData\RuleInferrers\NullableRuleInferrer::class,
        Spatie\LaravelData\RuleInferrers\RequiredRuleInferrer::class,
    ],

    /*
     * Data objects can be wrapped into a key like 'data' when used as a resource,
     * this key can be set globally here for all data objects. You can pass in
     * `null` if you want to disable wrapping.
     */
    'wrap' => null,
];
```<|MERGE_RESOLUTION|>--- conflicted
+++ resolved
@@ -20,13 +20,9 @@
 ```php
 return [
     /*
-<<<<<<< HEAD
      * The package will use this format when working with dates. If this option
      * is an array, it will try to convert from the first format that works,
      * and will serialize dates using the first format from the array.
-=======
-     * The package will use this date format when working with dates through the app
->>>>>>> cc467705
      */
     'date_format' => DATE_ATOM,
 
