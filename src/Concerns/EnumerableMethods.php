--- conflicted
+++ resolved
@@ -14,13 +14,9 @@
 trait EnumerableMethods
 {
     /**
-<<<<<<< HEAD
-     * @param callable(TValue, TKey): TMapValue $through
-=======
      * @deprecated In v5, use a regular Laravel collection instead
      *
-     * @param callable(TValue, TKey): TValue $through
->>>>>>> 69686b7b
+     * @param callable(TValue, TKey): TMapValue $through
      *
      * @return static
      */
@@ -34,13 +30,9 @@
     }
 
     /**
-<<<<<<< HEAD
-     * @param callable(TValue, TKey): TMapValue $map
-=======
      * @deprecated In v5, use a regular Laravel collection instead
      *
-     * @param callable(TValue, TKey): TValue $map
->>>>>>> 69686b7b
+     * @param callable(TValue, TKey): TMapValue $map
      *
      * @return static
      */
