<?php

namespace Spatie\LaravelData\DataPipes;

use Illuminate\Support\Enumerable;
use Spatie\LaravelData\Casts\IterableItemCast;
use Spatie\LaravelData\Casts\Uncastable;
use Spatie\LaravelData\Enums\DataTypeKind;
use Spatie\LaravelData\Exceptions\CannotCreateData;
use Spatie\LaravelData\Lazy;
use Spatie\LaravelData\Optional;
use Spatie\LaravelData\Support\Creation\CreationContext;
use Spatie\LaravelData\Support\DataClass;
use Spatie\LaravelData\Support\DataConfig;
use Spatie\LaravelData\Support\DataProperty;

class CastPropertiesDataPipe implements DataPipe
{
    public function __construct(
        protected DataConfig $dataConfig,
    ) {
    }

    public function handle(
        mixed $payload,
        DataClass $class,
        array $properties,
        CreationContext $creationContext
    ): array {
        foreach ($properties as $name => $value) {
            $dataProperty = $class->properties[$name] ?? null;

            if ($dataProperty === null) {
                continue;
            }

            if ($value === null || $value instanceof Optional || $value instanceof Lazy) {
                continue;
            }

            $properties[$name] = $this->cast($dataProperty, $value, $properties, $creationContext);
        }

        return $properties;
    }

    protected function cast(
        DataProperty $property,
        mixed $value,
        array $properties,
        CreationContext $creationContext
    ): mixed {
        $shouldCast = $this->shouldBeCasted($property, $value);

        if ($shouldCast === false) {
            return $value;
        }

        if ($cast = $property->cast) {
            $casted = $cast->cast($property, $value, $properties, $creationContext);

            if (! $casted instanceof Uncastable) {
                return $casted;
            }
        }

        if ($creationContext->casts) {
            foreach ($creationContext->casts->findCastsForValue($property) as $cast) {
                $casted = $cast->cast($property, $value, $properties, $creationContext);

                if (! $casted instanceof Uncastable) {
                    return $casted;
                }
            }
        }

        foreach ($this->dataConfig->casts->findCastsForValue($property) as $cast) {
            $casted = $cast->cast($property, $value, $properties, $creationContext);

            if (! $casted instanceof Uncastable) {
                return $casted;
            }
        }

        if (
            $property->type->kind->isDataObject()
            || $property->type->kind->isDataCollectable()
        ) {
            $context = $creationContext->next($property->type->dataClass, $property->name);

<<<<<<< HEAD
            $data = $property->type->kind->isDataObject()
                ? $context->from($value)
                : $context->collect($value, $property->type->iterableClass);

            $creationContext->previous();

            return $data;
=======
            try {
                return $property->type->kind->isDataObject()
                    ? $context->from($value)
                    : $context->collect($value, $property->type->iterableClass);
            } catch (CannotCreateData) {
                return $value;
            }
>>>>>>> 57b7686f
        }

        if (
            $property->type->kind->isNonDataIteratable()
            && config('data.features.cast_and_transform_iterables', true)
            && is_iterable($value)
        ) {
            return $this->castIterable(
                $property,
                $value,
                $properties,
                $creationContext
            );
        }

        return $value;
    }

    protected function shouldBeCasted(DataProperty $property, mixed $value): bool
    {
        if (gettype($value) !== 'object') {
            return true;
        }

        if ($property->type->kind->isDataCollectable()) {
            return true; // Transform everything to data objects
        }

        return $property->type->acceptsValue($value) === false;
    }

    protected function castIterable(
        DataProperty $property,
        mixed $values,
        array $properties,
        CreationContext $creationContext
    ): iterable {
        if (empty($values)) {
            return $values;
        }

        if ($values instanceof Enumerable) {
            $values = $values->all();
        }

        if (! is_array($values)) {
            return $values;
        }

        if ($property->type->iterableItemType) {
            $values = $this->castIterableItems($property, $values, $properties, $creationContext);
        }

        if ($property->type->kind === DataTypeKind::Array) {
            return $values;
        }

        if ($property->type->kind === DataTypeKind::Enumerable) {
            return new $property->type->iterableClass($values);
        }

        return $values;
    }

    protected function castIterableItems(
        DataProperty $property,
        array $values,
        array $properties,
        CreationContext $creationContext
    ): array {
        /** @var ?IterableItemCast $cast */
        $cast = $this->findCastForIterableItems($property, $values, $properties, $creationContext);

        if ($cast === null) {
            return $values;
        }

        foreach ($values as $key => $value) {
            $values[$key] = $cast->castIterableItem($property, $value, $properties, $creationContext);
        }

        return $values;
    }

    protected function findCastForIterableItems(
        DataProperty $property,
        array $values,
        array $properties,
        CreationContext $creationContext
    ): ?IterableItemCast {
        $firstItem = $values[array_key_first($values)];

        foreach ($creationContext->casts?->findCastsForIterableType($property->type->iterableItemType) ?? [] as $possibleCast) {
            $casted = $possibleCast->castIterableItem($property, $firstItem, $properties, $creationContext);

            if (! $casted instanceof Uncastable) {
                return $possibleCast;
            }
        }

        foreach ($this->dataConfig->casts->findCastsForIterableType($property->type->iterableItemType) as $possibleCast) {
            $casted = $possibleCast->castIterableItem($property, $firstItem, $properties, $creationContext);

            if (! $casted instanceof Uncastable) {
                return $possibleCast;
            }
        }

        return null;
    }
}<|MERGE_RESOLUTION|>--- conflicted
+++ resolved
@@ -86,25 +86,17 @@
             $property->type->kind->isDataObject()
             || $property->type->kind->isDataCollectable()
         ) {
-            $context = $creationContext->next($property->type->dataClass, $property->name);
-
-<<<<<<< HEAD
-            $data = $property->type->kind->isDataObject()
-                ? $context->from($value)
-                : $context->collect($value, $property->type->iterableClass);
-
-            $creationContext->previous();
-
-            return $data;
-=======
             try {
-                return $property->type->kind->isDataObject()
-                    ? $context->from($value)
-                    : $context->collect($value, $property->type->iterableClass);
+              $context = $creationContext->next($property->type->dataClass, $property->name);
+              
+              $data = $property->type->kind->isDataObject()
+                  ? $context->from($value)
+                  : $context->collect($value, $property->type->iterableClass);
+
+              $creationContext->previous();
             } catch (CannotCreateData) {
                 return $value;
             }
->>>>>>> 57b7686f
         }
 
         if (
