<?php

namespace Spatie\LaravelData\Resolvers;

use Illuminate\Http\Request;
use Spatie\LaravelData\Contracts\BaseData;
use Spatie\LaravelData\Enums\CustomCreationMethodType;
use Spatie\LaravelData\Exceptions\CannotCreateAbstractClass;
use Spatie\LaravelData\Normalizers\Normalized\Normalized;
use Spatie\LaravelData\Optional;
use Spatie\LaravelData\Support\Creation\CreationContext;
use Spatie\LaravelData\Support\DataConfig;
use Spatie\LaravelData\Support\ResolvedDataPipeline;

/**
 * @template TData of BaseData
 */
class DataFromSomethingResolver
{
    public function __construct(
        protected DataConfig $dataConfig,
        protected DataFromArrayResolver $dataFromArrayResolver,
        protected DataMorphClassResolver $dataMorphClassResolver,
    ) {
    }

    /**
     * @param class-string<TData> $class
     *
     * @return TData
     */
    public function execute(
        string $class,
        CreationContext $creationContext,
        mixed ...$payloads
    ): BaseData {
        if ($data = $this->createFromCustomCreationMethod($class, $creationContext, $payloads)) {
            return $data;
        }

        $pipeline = $this->dataConfig->getResolvedDataPipeline($class);

        $normalizedPayloads = [];

        foreach ($payloads as $i => $payload) {
            $normalizedPayloads[$i] = $pipeline->normalize($payload ?? []);
        }

        $dataClass = $this->dataConfig->getDataClass($class);

        if ($dataClass->isAbstract === true && $dataClass->propertyMorphable === true) {
            $morphDataClass = $this->dataMorphClassResolver->execute($dataClass, array_map(
                fn (Normalized|array $normalized) => $pipeline->transformNormalizedToArray($normalized, $creationContext),
                $normalizedPayloads
            ));

            $this->replaceDataClassWithMorphedVersion(
                $morphDataClass,
                $pipeline,
                $creationContext,
                $class
            );
        }

        $properties = $this->runPipeline(
            $creationContext,
            $pipeline,
            $payloads,
            $normalizedPayloads
        );

        return $this->dataFromArrayResolver->execute($class, $properties);
    }

    protected function replaceDataClassWithMorphedVersion(
        ?string $morphDataClass,
        ResolvedDataPipeline &$pipeline,
        CreationContext $creationContext,
        string &$class,
<<<<<<< HEAD
    ) {
=======
    ): void {
>>>>>>> 2d88fe97
        if ($morphDataClass === null) {
            throw CannotCreateAbstractClass::morphClassWasNotResolved(originalClass: $class);
        }

        $pipeline = $this->dataConfig->getResolvedDataPipeline($morphDataClass);
        $creationContext->dataClass = $morphDataClass;
        $class = $morphDataClass;
    }

    protected function createFromCustomCreationMethod(
        string $class,
        CreationContext $creationContext,
        array $payloads
    ): ?BaseData {
        if ($creationContext->disableMagicalCreation) {
            return null;
        }

        $customCreationMethods = $this->dataConfig
            ->getDataClass($class)
            ->methods;

        $method = null;

        foreach ($customCreationMethods as $customCreationMethod) {
            if ($customCreationMethod->customCreationMethodType !== CustomCreationMethodType::Object) {
                continue;
            }

            if (
                $creationContext->ignoredMagicalMethods !== null
                && in_array($customCreationMethod->name, $creationContext->ignoredMagicalMethods)
            ) {
                continue;
            }

            if ($customCreationMethod->accepts(...$payloads)) {
                $method = $customCreationMethod;

                break;
            }
        }

        if ($method === null) {
            return null;
        }

        $pipeline = $this->dataConfig->getResolvedDataPipeline($class);

        foreach ($payloads as $payload) {
            if ($payload instanceof Request) {
                // Solely for the purpose of validation
                $pipeline->execute($payload, $creationContext);
            }
        }

        foreach ($method->parameters as $index => $parameter) {
            if ($parameter->type->type->isCreationContext()) {
                $payloads[$index] = $creationContext;
            }
        }

        $methodName = $method->name;

        return $class::$methodName(...$payloads);
    }

    /**
     * @param array<array<string, mixed>|Normalized> $normalizedPayloads
     */
    protected function runPipeline(
        CreationContext $creationContext,
        ResolvedDataPipeline $pipeline,
        array $payloads,
        array $normalizedPayloads
    ): array {
        $payloadCount = count($payloads);

        if ($payloadCount === 0) {
            return $pipeline->runPipelineOnNormalizedValue([], [], $creationContext);
        }

        if ($payloadCount === 1) {
            return $pipeline->runPipelineOnNormalizedValue($payloads[0], $normalizedPayloads[0], $creationContext);
        }

        $properties = [];

        for ($i = 0; $i < $payloadCount; $i++) {
            foreach ($pipeline->runPipelineOnNormalizedValue($payloads[$i], $normalizedPayloads[$i], $creationContext) as $key => $value) {
                if (array_key_exists($key, $properties) && ($value === null || $value instanceof Optional)) {
                    continue;
                }

                $properties[$key] = $value;
            }
        }

        return $properties;
    }
}<|MERGE_RESOLUTION|>--- conflicted
+++ resolved
@@ -77,11 +77,7 @@
         ResolvedDataPipeline &$pipeline,
         CreationContext $creationContext,
         string &$class,
-<<<<<<< HEAD
-    ) {
-=======
     ): void {
->>>>>>> 2d88fe97
         if ($morphDataClass === null) {
             throw CannotCreateAbstractClass::morphClassWasNotResolved(originalClass: $class);
         }
