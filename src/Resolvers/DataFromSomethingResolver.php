--- conflicted
+++ resolved
@@ -5,11 +5,8 @@
 use Illuminate\Http\Request;
 use Illuminate\Support\Collection;
 use Spatie\LaravelData\Contracts\BaseData;
-<<<<<<< HEAD
 use Spatie\LaravelData\Enums\CustomCreationMethodType;
 use Spatie\LaravelData\Normalizers\ArrayableNormalizer;
-=======
->>>>>>> b4292570
 use Spatie\LaravelData\Support\DataConfig;
 use Spatie\LaravelData\Support\DataMethod;
 
@@ -67,13 +64,8 @@
             ->getDataClass($class)
             ->methods
             ->filter(
-<<<<<<< HEAD
                 fn (DataMethod $method) => $method->customCreationMethodType === CustomCreationMethodType::Object
                 && ! in_array($method->name, $this->ignoredMagicalMethods)
-=======
-                fn (DataMethod $method) => $method->isCustomCreationMethod
-                    && ! in_array($method->name, $this->ignoredMagicalMethods)
->>>>>>> b4292570
             );
 
         $methodName = null;
