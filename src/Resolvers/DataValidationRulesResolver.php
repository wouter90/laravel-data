<?php

namespace Spatie\LaravelData\Resolvers;

use Illuminate\Support\Collection;
use Spatie\LaravelData\Support\DataConfig;
use Spatie\LaravelData\Support\DataProperty;

class DataValidationRulesResolver
{
    public function __construct(protected DataConfig $dataConfig)
    {
    }

    public function execute(string $class, array $payload = [], bool $nullable = false): Collection
    {
        $resolver = app(DataPropertyValidationRulesResolver::class);

        $overWrittenRules = [];
        /** @var class-string<\Spatie\LaravelData\Data> $class */
        if (method_exists($class, 'rules')) {
            $overWrittenRules = app()->call([$class, 'rules'], [
                'payload' => $payload,
            ]);
        }

        return $this->dataConfig->getDataClass($class)
<<<<<<< HEAD
            ->properties
            ->reject(fn (DataProperty $property) => array_key_exists($property->name, $overWrittenRules) || ! $property->validate)
            ->mapWithKeys(fn (DataProperty $property) => $resolver->execute($property, $nullable)->all())
=======
            ->properties()
            ->reject(fn (DataProperty $property) => array_key_exists($property->name(), $overWrittenRules) || ! $property->shouldValidateProperty())
            ->mapWithKeys(fn (DataProperty $property) => $resolver->execute($property, $payload, $nullable))
>>>>>>> ab99a9fb
            ->merge($overWrittenRules);
    }
}<|MERGE_RESOLUTION|>--- conflicted
+++ resolved
@@ -25,15 +25,9 @@
         }
 
         return $this->dataConfig->getDataClass($class)
-<<<<<<< HEAD
             ->properties
             ->reject(fn (DataProperty $property) => array_key_exists($property->name, $overWrittenRules) || ! $property->validate)
-            ->mapWithKeys(fn (DataProperty $property) => $resolver->execute($property, $nullable)->all())
-=======
-            ->properties()
-            ->reject(fn (DataProperty $property) => array_key_exists($property->name(), $overWrittenRules) || ! $property->shouldValidateProperty())
-            ->mapWithKeys(fn (DataProperty $property) => $resolver->execute($property, $payload, $nullable))
->>>>>>> ab99a9fb
+            ->mapWithKeys(fn (DataProperty $property) => $resolver->execute($property, $payload, $nullable)->all())
             ->merge($overWrittenRules);
     }
 }