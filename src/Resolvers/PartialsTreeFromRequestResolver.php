--- conflicted
+++ resolved
@@ -5,6 +5,7 @@
 use Illuminate\Http\Request;
 use Spatie\LaravelData\Contracts\BaseData;
 use Spatie\LaravelData\Contracts\BaseDataCollectable;
+use Spatie\LaravelData\Contracts\IncludeableData;
 use Spatie\LaravelData\Support\AllowedPartialsParser;
 use Spatie\LaravelData\Support\DataConfig;
 use Spatie\LaravelData\Support\PartialsParser;
@@ -23,21 +24,15 @@
     public function execute(
         BaseData|BaseDataCollectable $data,
         Request $request,
-<<<<<<< HEAD
     ): PartialTransformationContext {
-=======
-    ): PartialTrees {
-        $dataClass = match (true) {
+        $dataClass = $this->dataConfig->getDataClass(match (true) {
             $data instanceof BaseData => $data::class,
             $data instanceof BaseDataCollectable => $data->getDataClass(),
             default => throw new TypeError('Invalid type of data')
-        };
-
-        $dataClass = $this->dataConfig->getDataClass($dataClass);
+        });
 
         $mapping = $dataClass->outputNameMapping->resolve();
 
->>>>>>> 7f424af3
         $requestedIncludesTree = $this->partialsParser->execute(
             $request->has('include') ? $this->arrayFromRequest($request, 'include') : [],
             $mapping
