--- conflicted
+++ resolved
@@ -18,23 +18,17 @@
 use Spatie\LaravelData\Contracts\WrappableData;
 use Spatie\LaravelData\Mappers\ProvidedNameMapper;
 use Spatie\LaravelData\Resolvers\NameMappersResolver;
-<<<<<<< HEAD
-use Spatie\LaravelData\Support\Annotations\DataCollectableAnnotationReader;
-=======
 use Spatie\LaravelData\Support\Lazy\CachedLazy;
 use Spatie\LaravelData\Support\NameMapping\DataClassNameMapping;
->>>>>>> 7f424af3
+use Spatie\LaravelData\Support\Annotations\DataCollectableAnnotationReader;
 
 /**
  * @property  class-string<DataObject> $name
  * @property  Collection<string, DataProperty> $properties
  * @property  Collection<string, DataMethod> $methods
  * @property  Collection<string, object> $attributes
-<<<<<<< HEAD
  * @property  array<string, \Spatie\LaravelData\Support\Annotations\DataCollectableAnnotation> $dataCollectablePropertyAnnotations
-=======
- * @property CachedLazy<DataClassNameMapping> $outputNameMapping
->>>>>>> 7f424af3
+ * @property  CachedLazy<DataClassNameMapping> $outputNameMapping
  */
 class DataClass
 {
@@ -52,11 +46,8 @@
         public readonly bool $defaultable,
         public readonly bool $wrappable,
         public readonly Collection $attributes,
-<<<<<<< HEAD
-        public readonly array $dataCollectablePropertyAnnotations
-=======
+        public readonly array $dataCollectablePropertyAnnotations,
         public readonly CachedLazy $outputNameMapping,
->>>>>>> 7f424af3
     ) {
     }
 
@@ -93,11 +84,8 @@
             defaultable: $class->implementsInterface(DefaultableData::class),
             wrappable: $class->implementsInterface(WrappableData::class),
             attributes: $attributes,
-<<<<<<< HEAD
-            dataCollectablePropertyAnnotations: $dataCollectablePropertyAnnotations
-=======
+            dataCollectablePropertyAnnotations: $dataCollectablePropertyAnnotations,
             outputNameMapping: new CachedLazy(fn () => self::resolveOutputNameMapping($properties)),
->>>>>>> 7f424af3
         );
     }
 
@@ -163,7 +151,7 @@
         $mappedDataObjects = [];
 
         $properties->each(function (DataProperty $dataProperty) use (&$mapped, &$mappedDataObjects) {
-            if ($dataProperty->type->isDataObject || $dataProperty->type->isDataCollectable) {
+            if ($dataProperty->type->kind->isDataObject() || $dataProperty->type->kind->isDataCollectable()) {
                 $mappedDataObjects[$dataProperty->name] = $dataProperty->type->dataClass;
             }
 
