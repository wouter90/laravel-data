<?php

namespace Spatie\LaravelData\Support;

use Spatie\LaravelData\Attributes\AutoLazy;
use Spatie\LaravelData\Casts\Cast;
use Spatie\LaravelData\Transformers\Transformer;

class DataProperty
{
    public function __construct(
        public readonly string $name,
        public readonly string $className,
        public readonly DataPropertyType $type,
        public readonly bool $validate,
        public readonly bool $computed,
        public readonly bool $hidden,
        public readonly bool $isPromoted,
        public readonly bool $isReadonly,
        public readonly ?AutoLazy $autoLazy,
        public readonly bool $hasDefaultValue,
        public readonly mixed $defaultValue,
        public readonly ?Cast $cast,
        public readonly ?Transformer $transformer,
        public readonly ?string $inputMappedName,
        public readonly ?string $outputMappedName,
<<<<<<< HEAD
        public readonly DataAttributesCollection $attributes,
=======
        public readonly Collection $attributes,
        public readonly bool $isForMorph,
>>>>>>> 017455ee
    ) {
    }
}<|MERGE_RESOLUTION|>--- conflicted
+++ resolved
@@ -24,12 +24,8 @@
         public readonly ?Transformer $transformer,
         public readonly ?string $inputMappedName,
         public readonly ?string $outputMappedName,
-<<<<<<< HEAD
         public readonly DataAttributesCollection $attributes,
-=======
-        public readonly Collection $attributes,
         public readonly bool $isForMorph,
->>>>>>> 017455ee
     ) {
     }
 }