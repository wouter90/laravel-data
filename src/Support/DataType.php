--- conflicted
+++ resolved
@@ -7,204 +7,14 @@
 
 class DataType
 {
-<<<<<<< HEAD
     public function __construct(
         public readonly Type $type,
-        public readonly bool $isLazy,
+        public readonly ?string $lazyType,
         public readonly bool $isOptional,
         public readonly DataTypeKind $kind,
         public readonly ?string $dataClass,
         public readonly ?string $dataCollectableClass,
     ) {
-=======
-    public readonly bool $isNullable;
-
-    public readonly bool $isMixed;
-
-    /** @deprecated will be removed in v4, check lazyType for a more correct check */
-    public readonly bool $isLazy;
-
-    public readonly bool $isOptional;
-
-    public readonly bool $isDataObject;
-
-    public readonly bool $isDataCollectable;
-
-    public readonly ?DataCollectableType $dataCollectableType;
-
-    /** @var class-string<BaseData>|null */
-    public readonly ?string $dataClass;
-
-    public readonly array $acceptedTypes;
-
-    public readonly ?string $lazyType;
-
-    public static function create(ReflectionParameter|ReflectionProperty $reflection): self
-    {
-        return new self($reflection);
-    }
-
-    public function __construct(ReflectionParameter|ReflectionProperty $reflection)
-    {
-        $type = $reflection->getType();
-
-        if ($type === null) {
-            $this->acceptedTypes = [];
-            $this->isNullable = true;
-            $this->isMixed = true;
-            $this->isLazy = false;
-            $this->isOptional = false;
-            $this->isDataObject = false;
-            $this->isDataCollectable = false;
-            $this->dataCollectableType = null;
-            $this->dataClass = null;
-            $this->lazyType = null;
-
-            return;
-        }
-
-        if ($type instanceof ReflectionNamedType) {
-            if (is_a($type->getName(), Lazy::class, true)) {
-                throw InvalidDataType::onlyLazy($reflection);
-            }
-
-            if (is_a($type->getName(), Optional::class, true)) {
-                throw InvalidDataType::onlyOptional($reflection);
-            }
-
-            $this->isNullable = $type->allowsNull();
-            $this->isMixed = $type->getName() === 'mixed';
-            $this->acceptedTypes = $this->isMixed
-                ? []
-                : [
-                    $type->getName() => $this->resolveBaseTypes($type->getName()),
-                ];
-            $this->isLazy = false;
-            $this->isOptional = false;
-            $this->isDataObject = is_a($type->getName(), BaseData::class, true);
-            $this->dataCollectableType = $this->resolveDataCollectableType($type);
-            $this->isDataCollectable = $this->dataCollectableType !== null;
-            $this->lazyType = null;
-
-            $this->dataClass = match (true) {
-                $this->isDataObject => $type->getName(),
-                $this->isDataCollectable => $this->resolveDataCollectableClass($reflection),
-                default => null
-            };
-
-            return;
-        }
-
-        if (! ($type instanceof ReflectionUnionType || $type instanceof ReflectionIntersectionType)) {
-            throw new TypeError('Invalid reflection type');
-        }
-
-        $acceptedTypes = [];
-        $isNullable = false;
-        $isMixed = false;
-        $isLazy = false;
-        $isOptional = false;
-        $isDataObject = false;
-        $dataCollectableType = null;
-        $lazyType = null;
-
-        foreach ($type->getTypes() as $namedType) {
-            $namedTypeName = $namedType->getName();
-            $namedTypeIsLazy = is_a($namedTypeName, Lazy::class, true);
-            $namedTypeIsOptional = is_a($namedTypeName, Optional::class, true);
-
-            if ($namedTypeName !== 'null' && ! $namedTypeIsLazy && ! $namedTypeIsOptional) {
-                $acceptedTypes[$namedTypeName] = $this->resolveBaseTypes($namedTypeName);
-            }
-
-            if($namedTypeIsLazy) {
-                $lazyType = $namedTypeName;
-            }
-
-            $isNullable = $isNullable || $namedType->allowsNull();
-            $isMixed = $namedTypeName === 'mixed';
-            $isLazy = $isLazy || $namedTypeIsLazy;
-            $isOptional = $isOptional || $namedTypeIsOptional;
-            $isDataObject = $isDataObject || is_a($namedTypeName, BaseData::class, true);
-            $dataCollectableType = $dataCollectableType ?? $this->resolveDataCollectableType($namedType);
-        }
-
-        $this->acceptedTypes = $acceptedTypes;
-        $this->isNullable = $isNullable;
-        $this->isMixed = $isMixed;
-        $this->isLazy = $isLazy;
-        $this->isOptional = $isOptional;
-        $this->isDataObject = $isDataObject;
-        $this->dataCollectableType = $dataCollectableType;
-        $this->isDataCollectable = $this->dataCollectableType !== null;
-        $this->lazyType = $lazyType;
-
-        if ($this->isDataObject && count($this->acceptedTypes) > 1) {
-            throw InvalidDataType::unionWithData($reflection);
-        }
-
-        if ($this->isDataCollectable && count($this->acceptedTypes) > 1) {
-            throw InvalidDataType::unionWithDataCollection($reflection);
-        }
-
-        $this->dataClass = match (true) {
-            $this->isDataObject => array_key_first($acceptedTypes),
-            $this->isDataCollectable => $this->resolveDataCollectableClass($reflection),
-            default => null
-        };
-    }
-
-    public function isEmpty(): bool
-    {
-        return $this->count() === 0;
-    }
-
-    public function count(): int
-    {
-        return count($this->acceptedTypes);
-    }
-
-    public function acceptsValue(mixed $value): bool
-    {
-        if ($this->isNullable && $value === null) {
-            return true;
-        }
-
-        $type = gettype($value);
-
-        $type = match ($type) {
-            'integer' => 'int',
-            'boolean' => 'bool',
-            'double' => 'float',
-            'object' => $value::class,
-            default => $type,
-        };
-
-        return $this->acceptsType($type);
-    }
-
-    public function acceptsType(string $type): bool
-    {
-        if ($this->isMixed) {
-            return true;
-        }
-
-        if (array_key_exists($type, $this->acceptedTypes)) {
-            return true;
-        }
-
-        if (in_array($type, ['string', 'int', 'bool', 'float', 'array'])) {
-            return false;
-        }
-
-        foreach ([$type, ...$this->resolveBaseTypes($type)] as $givenType) {
-            if (array_key_exists($givenType, $this->acceptedTypes)) {
-                return true;
-            }
-        }
-
-        return false;
->>>>>>> fafda4e9
     }
 
     public function isNullable(): bool
