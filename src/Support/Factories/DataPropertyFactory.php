--- conflicted
+++ resolved
@@ -73,11 +73,6 @@
             fn (object $attribute) => $attribute instanceof WithoutValidation
         ) && ! $computed;
 
-<<<<<<< HEAD
-        $autoLazy = $attributes->contains(
-            fn (object $attribute) => $attribute instanceof AutoLazy
-        ) || ($autoLazyClass && $type->lazyType !== null);
-=======
         if (! $reflectionProperty->isPromoted()) {
             $hasDefaultValue = $reflectionProperty->hasDefaultValue();
             $defaultValue = $reflectionProperty->getDefaultValue();
@@ -87,7 +82,10 @@
             $hasDefaultValue = false;
             $defaultValue = null;
         }
->>>>>>> b6f63faa
+
+        $autoLazy = $attributes->contains(
+            fn (object $attribute) => $attribute instanceof AutoLazy
+        ) || ($autoLazyClass && $type->lazyType !== null);
 
         return new DataProperty(
             name: $reflectionProperty->name,
@@ -98,14 +96,9 @@
             hidden: $hidden,
             isPromoted: $reflectionProperty->isPromoted(),
             isReadonly: $reflectionProperty->isReadOnly(),
-<<<<<<< HEAD
             autoLazy: $autoLazy,
-            hasDefaultValue: $reflectionProperty->isPromoted() ? $hasDefaultValue : $reflectionProperty->hasDefaultValue(),
-            defaultValue: $reflectionProperty->isPromoted() ? $defaultValue : $reflectionProperty->getDefaultValue(),
-=======
             hasDefaultValue: $hasDefaultValue,
             defaultValue: $defaultValue,
->>>>>>> b6f63faa
             cast: $attributes->first(fn (object $attribute) => $attribute instanceof GetsCast)?->get(),
             transformer: $attributes->first(fn (object $attribute) => $attribute instanceof WithTransformer || $attribute instanceof WithCastAndTransformer)?->get(),
             inputMappedName: $inputMappedName,
