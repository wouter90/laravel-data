<?php

namespace Spatie\LaravelData\Support\Validation;

use Illuminate\Support\Str;
use Illuminate\Validation\ValidationRuleParser;
use Spatie\LaravelData\Attributes\Validation\Accepted;
use Spatie\LaravelData\Attributes\Validation\AcceptedIf;
use Spatie\LaravelData\Attributes\Validation\ActiveUrl;
use Spatie\LaravelData\Attributes\Validation\After;
use Spatie\LaravelData\Attributes\Validation\AfterOrEqual;
use Spatie\LaravelData\Attributes\Validation\Alpha;
use Spatie\LaravelData\Attributes\Validation\AlphaDash;
use Spatie\LaravelData\Attributes\Validation\AlphaNumeric;
use Spatie\LaravelData\Attributes\Validation\ArrayType;
use Spatie\LaravelData\Attributes\Validation\Bail;
use Spatie\LaravelData\Attributes\Validation\Before;
use Spatie\LaravelData\Attributes\Validation\BeforeOrEqual;
use Spatie\LaravelData\Attributes\Validation\Between;
use Spatie\LaravelData\Attributes\Validation\BooleanType;
use Spatie\LaravelData\Attributes\Validation\Confirmed;
use Spatie\LaravelData\Attributes\Validation\CurrentPassword;
use Spatie\LaravelData\Attributes\Validation\Date;
use Spatie\LaravelData\Attributes\Validation\DateEquals;
use Spatie\LaravelData\Attributes\Validation\DateFormat;
use Spatie\LaravelData\Attributes\Validation\Declined;
use Spatie\LaravelData\Attributes\Validation\DeclinedIf;
use Spatie\LaravelData\Attributes\Validation\Different;
use Spatie\LaravelData\Attributes\Validation\Digits;
use Spatie\LaravelData\Attributes\Validation\DigitsBetween;
use Spatie\LaravelData\Attributes\Validation\Dimensions;
use Spatie\LaravelData\Attributes\Validation\Distinct;
use Spatie\LaravelData\Attributes\Validation\Email;
use Spatie\LaravelData\Attributes\Validation\EndsWith;
use Spatie\LaravelData\Attributes\Validation\Enum;
use Spatie\LaravelData\Attributes\Validation\ExcludeIf;
use Spatie\LaravelData\Attributes\Validation\ExcludeUnless;
use Spatie\LaravelData\Attributes\Validation\ExcludeWithout;
use Spatie\LaravelData\Attributes\Validation\Exists;
use Spatie\LaravelData\Attributes\Validation\File;
use Spatie\LaravelData\Attributes\Validation\Filled;
use Spatie\LaravelData\Attributes\Validation\GreaterThan;
use Spatie\LaravelData\Attributes\Validation\GreaterThanOrEqualTo;
use Spatie\LaravelData\Attributes\Validation\Image;
use Spatie\LaravelData\Attributes\Validation\In;
use Spatie\LaravelData\Attributes\Validation\InArray;
use Spatie\LaravelData\Attributes\Validation\IntegerType;
use Spatie\LaravelData\Attributes\Validation\IP;
use Spatie\LaravelData\Attributes\Validation\IPv4;
use Spatie\LaravelData\Attributes\Validation\IPv6;
use Spatie\LaravelData\Attributes\Validation\Json;
use Spatie\LaravelData\Attributes\Validation\LessThan;
use Spatie\LaravelData\Attributes\Validation\LessThanOrEqualTo;
<<<<<<< HEAD
use Spatie\LaravelData\Attributes\Validation\Lowercase;
=======
use Spatie\LaravelData\Attributes\Validation\MacAddress;
>>>>>>> f47d3f00
use Spatie\LaravelData\Attributes\Validation\Max;
use Spatie\LaravelData\Attributes\Validation\Mimes;
use Spatie\LaravelData\Attributes\Validation\MimeTypes;
use Spatie\LaravelData\Attributes\Validation\Min;
use Spatie\LaravelData\Attributes\Validation\MultipleOf;
use Spatie\LaravelData\Attributes\Validation\NotIn;
use Spatie\LaravelData\Attributes\Validation\NotRegex;
use Spatie\LaravelData\Attributes\Validation\Nullable;
use Spatie\LaravelData\Attributes\Validation\Numeric;
use Spatie\LaravelData\Attributes\Validation\Password;
use Spatie\LaravelData\Attributes\Validation\Present;
use Spatie\LaravelData\Attributes\Validation\Prohibited;
use Spatie\LaravelData\Attributes\Validation\ProhibitedIf;
use Spatie\LaravelData\Attributes\Validation\ProhibitedUnless;
use Spatie\LaravelData\Attributes\Validation\Prohibits;
use Spatie\LaravelData\Attributes\Validation\Regex;
use Spatie\LaravelData\Attributes\Validation\Required;
use Spatie\LaravelData\Attributes\Validation\RequiredArrayKeys;
use Spatie\LaravelData\Attributes\Validation\RequiredIf;
use Spatie\LaravelData\Attributes\Validation\RequiredUnless;
use Spatie\LaravelData\Attributes\Validation\RequiredWith;
use Spatie\LaravelData\Attributes\Validation\RequiredWithAll;
use Spatie\LaravelData\Attributes\Validation\RequiredWithout;
use Spatie\LaravelData\Attributes\Validation\RequiredWithoutAll;
use Spatie\LaravelData\Attributes\Validation\Same;
use Spatie\LaravelData\Attributes\Validation\Size;
use Spatie\LaravelData\Attributes\Validation\Sometimes;
use Spatie\LaravelData\Attributes\Validation\StartsWith;
use Spatie\LaravelData\Attributes\Validation\StringType;
use Spatie\LaravelData\Attributes\Validation\Timezone;
use Spatie\LaravelData\Attributes\Validation\Ulid;
use Spatie\LaravelData\Attributes\Validation\Unique;
use Spatie\LaravelData\Attributes\Validation\Uppercase;
use Spatie\LaravelData\Attributes\Validation\Url;
use Spatie\LaravelData\Attributes\Validation\Uuid;
use Spatie\LaravelData\Exceptions\CouldNotCreateValidationRule;

class ValidationRuleFactory
{
    public function create(string $rule): ValidationRule
    {
        [$keyword, $parameters] = ValidationRuleParser::parse($rule);

        /** @var \Spatie\LaravelData\Attributes\Validation\StringValidationAttribute|null $ruleClass */
        $ruleClass = $this->mapping()[Str::snake($keyword)] ?? null;

        if ($ruleClass === null) {
            throw CouldNotCreateValidationRule::create($rule);
        }

        return $ruleClass::create(...$parameters);
    }

    protected function mapping(): array
    {
        return [
            Accepted::keyword() => Accepted::class,
            AcceptedIf::keyword() => AcceptedIf::class,
            ActiveUrl::keyword() => ActiveUrl::class,
            After::keyword() => After::class,
            AfterOrEqual::keyword() => AfterOrEqual::class,
            Alpha::keyword() => Alpha::class,
            AlphaDash::keyword() => AlphaDash::class,
            AlphaNumeric::keyword() => AlphaNumeric::class,
            ArrayType::keyword() => ArrayType::class,
            Bail::keyword() => Bail::class,
            Before::keyword() => Before::class,
            BeforeOrEqual::keyword() => BeforeOrEqual::class,
            Between::keyword() => Between::class,
            BooleanType::keyword() => BooleanType::class,
            Confirmed::keyword() => Confirmed::class,
            CurrentPassword::keyword() => CurrentPassword::class,
            Date::keyword() => Date::class,
            DateEquals::keyword() => DateEquals::class,
            DateFormat::keyword() => DateFormat::class,
            Declined::keyword() => Declined::class,
            DeclinedIf::keyword() => DeclinedIf::class,
            Different::keyword() => Different::class,
            Digits::keyword() => Digits::class,
            DigitsBetween::keyword() => DigitsBetween::class,
            Dimensions::keyword() => Dimensions::class,
            Distinct::keyword() => Distinct::class,
            Email::keyword() => Email::class,
            EndsWith::keyword() => EndsWith::class,
            Enum::keyword() => Enum::class,
            ExcludeIf::keyword() => ExcludeIf::class,
            ExcludeUnless::keyword() => ExcludeUnless::class,
            ExcludeWithout::keyword() => ExcludeWithout::class,
            Exists::keyword() => Exists::class,
            File::keyword() => File::class,
            Filled::keyword() => Filled::class,
            GreaterThan::keyword() => GreaterThan::class,
            GreaterThanOrEqualTo::keyword() => GreaterThanOrEqualTo::class,
            Image::keyword() => Image::class,
            In::keyword() => In::class,
            InArray::keyword() => InArray::class,
            IntegerType::keyword() => IntegerType::class,
            IP::keyword() => IP::class,
            IPv4::keyword() => IPv4::class,
            IPv6::keyword() => IPv6::class,
            Json::keyword() => Json::class,
            LessThan::keyword() => LessThan::class,
            LessThanOrEqualTo::keyword() => LessThanOrEqualTo::class,
<<<<<<< HEAD
            Lowercase::keyword() => Lowercase::class,
=======
            MacAddress::keyword() => MacAddress::class,
>>>>>>> f47d3f00
            Max::keyword() => Max::class,
            Mimes::keyword() => Mimes::class,
            MimeTypes::keyword() => MimeTypes::class,
            Min::keyword() => Min::class,
            MultipleOf::keyword() => MultipleOf::class,
            NotIn::keyword() => NotIn::class,
            NotRegex::keyword() => NotRegex::class,
            Nullable::keyword() => Nullable::class,
            Numeric::keyword() => Numeric::class,
            Password::keyword() => Password::class,
            Present::keyword() => Present::class,
            Prohibited::keyword() => Prohibited::class,
            ProhibitedIf::keyword() => ProhibitedIf::class,
            ProhibitedUnless::keyword() => ProhibitedUnless::class,
            Prohibits::keyword() => Prohibits::class,
            Regex::keyword() => Regex::class,
            Required::keyword() => Required::class,
            RequiredArrayKeys::keyword() => RequiredArrayKeys::class,
            RequiredIf::keyword() => RequiredIf::class,
            RequiredUnless::keyword() => RequiredUnless::class,
            RequiredWith::keyword() => RequiredWith::class,
            RequiredWithAll::keyword() => RequiredWithAll::class,
            RequiredWithout::keyword() => RequiredWithout::class,
            RequiredWithoutAll::keyword() => RequiredWithoutAll::class,
            Same::keyword() => Same::class,
            Size::keyword() => Size::class,
            Sometimes::keyword() => Sometimes::class,
            StartsWith::keyword() => StartsWith::class,
            StringType::keyword() => StringType::class,
            Timezone::keyword() => Timezone::class,
            Unique::keyword() => Unique::class,
            Uppercase::keyword() => Uppercase::class,
            Url::keyword() => Url::class,
            Ulid::keyword() => Ulid::class,
            Uuid::keyword() => Uuid::class,
        ];
    }
}<|MERGE_RESOLUTION|>--- conflicted
+++ resolved
@@ -51,11 +51,8 @@
 use Spatie\LaravelData\Attributes\Validation\Json;
 use Spatie\LaravelData\Attributes\Validation\LessThan;
 use Spatie\LaravelData\Attributes\Validation\LessThanOrEqualTo;
-<<<<<<< HEAD
 use Spatie\LaravelData\Attributes\Validation\Lowercase;
-=======
 use Spatie\LaravelData\Attributes\Validation\MacAddress;
->>>>>>> f47d3f00
 use Spatie\LaravelData\Attributes\Validation\Max;
 use Spatie\LaravelData\Attributes\Validation\Mimes;
 use Spatie\LaravelData\Attributes\Validation\MimeTypes;
@@ -159,11 +156,8 @@
             Json::keyword() => Json::class,
             LessThan::keyword() => LessThan::class,
             LessThanOrEqualTo::keyword() => LessThanOrEqualTo::class,
-<<<<<<< HEAD
             Lowercase::keyword() => Lowercase::class,
-=======
             MacAddress::keyword() => MacAddress::class,
->>>>>>> f47d3f00
             Max::keyword() => Max::class,
             Mimes::keyword() => Mimes::class,
             MimeTypes::keyword() => MimeTypes::class,
