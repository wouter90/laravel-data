<?php

use Carbon\Carbon;
use Carbon\CarbonImmutable;
use Illuminate\Contracts\Support\Arrayable;
use Illuminate\Database\Eloquent\Collection as EloquentCollection;
use Illuminate\Pagination\CursorPaginator;
use Illuminate\Pagination\LengthAwarePaginator;
use Illuminate\Support\Collection;
use Illuminate\Support\Enumerable;
use Illuminate\Support\Facades\Route;
use Illuminate\Validation\ValidationException;
use Inertia\DeferProp;
use Inertia\Inertia;
use Inertia\LazyProp;

use function Pest\Laravel\postJson;

use Spatie\LaravelData\Attributes\AutoClosureLazy;
use Spatie\LaravelData\Attributes\AutoInertiaDeferred;
use Spatie\LaravelData\Attributes\AutoInertiaLazy;
use Spatie\LaravelData\Attributes\AutoLazy;
use Spatie\LaravelData\Attributes\AutoWhenLoadedLazy;
use Spatie\LaravelData\Attributes\Computed;
use Spatie\LaravelData\Attributes\DataCollectionOf;
use Spatie\LaravelData\Attributes\PropertyForMorph;
use Spatie\LaravelData\Attributes\Validation\Min;
use Spatie\LaravelData\Attributes\WithCast;
use Spatie\LaravelData\Attributes\WithCastable;
use Spatie\LaravelData\Casts\DateTimeInterfaceCast;
use Spatie\LaravelData\Casts\Uncastable;
use Spatie\LaravelData\Concerns\WithDeprecatedCollectionMethod;
use Spatie\LaravelData\Contracts\DeprecatedData as DeprecatedDataContract;
use Spatie\LaravelData\Contracts\PropertyMorphableData;
use Spatie\LaravelData\Data;
use Spatie\LaravelData\DataCollection;
use Spatie\LaravelData\DataPipeline;
use Spatie\LaravelData\DataPipes\DataPipe;
use Spatie\LaravelData\Exceptions\CannotCreateAbstractClass;
use Spatie\LaravelData\Exceptions\CannotCreateData;
use Spatie\LaravelData\Exceptions\CannotSetComputedValue;
use Spatie\LaravelData\Lazy;
use Spatie\LaravelData\Optional;
use Spatie\LaravelData\Support\Creation\CreationContext;
use Spatie\LaravelData\Support\DataClass;
use Spatie\LaravelData\Support\Lazy\ClosureLazy;
use Spatie\LaravelData\Support\Lazy\InertiaDeferred;
use Spatie\LaravelData\Support\Lazy\InertiaLazy;
use Spatie\LaravelData\Tests\Fakes\Castables\SimpleCastable;
use Spatie\LaravelData\Tests\Fakes\Casts\ConfidentialDataCast;
use Spatie\LaravelData\Tests\Fakes\Casts\ConfidentialDataCollectionCast;
use Spatie\LaravelData\Tests\Fakes\Casts\ContextAwareCast;
use Spatie\LaravelData\Tests\Fakes\Casts\MeaningOfLifeCast;
use Spatie\LaravelData\Tests\Fakes\Casts\StringToUpperCast;
use Spatie\LaravelData\Tests\Fakes\Casts\ValueDefinedCast;
use Spatie\LaravelData\Tests\Fakes\Collections\CustomCollection;
use Spatie\LaravelData\Tests\Fakes\ComplicatedData;
use Spatie\LaravelData\Tests\Fakes\DataCollections\CustomCursorPaginatedDataCollection;
use Spatie\LaravelData\Tests\Fakes\DataCollections\CustomDataCollection;
use Spatie\LaravelData\Tests\Fakes\DataCollections\CustomPaginatedDataCollection;
use Spatie\LaravelData\Tests\Fakes\DataWithArgumentCountErrorException;
use Spatie\LaravelData\Tests\Fakes\EnumData;
use Spatie\LaravelData\Tests\Fakes\Enums\DummyBackedEnum;
use Spatie\LaravelData\Tests\Fakes\FakeNestedModelData;
use Spatie\LaravelData\Tests\Fakes\ModelData;
use Spatie\LaravelData\Tests\Fakes\Models\DummyModel;
use Spatie\LaravelData\Tests\Fakes\Models\FakeModel;
use Spatie\LaravelData\Tests\Fakes\Models\FakeNestedModel;
use Spatie\LaravelData\Tests\Fakes\MultiData;
use Spatie\LaravelData\Tests\Fakes\NestedData;
use Spatie\LaravelData\Tests\Fakes\NestedLazyData;
use Spatie\LaravelData\Tests\Fakes\NestedModelCollectionData;
use Spatie\LaravelData\Tests\Fakes\NestedModelData;
use Spatie\LaravelData\Tests\Fakes\SimpleData;
use Spatie\LaravelData\Tests\Fakes\SimpleDataWithoutConstructor;
use Spatie\LaravelData\Tests\Normalizers\NormalizedNormalizer;

it('can use default types to create data objects', function () {
    $data = ComplicatedData::from([
        'withoutType' => 42,
        'int' => 42,
        'bool' => true,
        'float' => 3.14,
        'string' => 'Hello world',
        'array' => [1, 1, 2, 3, 5, 8],
        'nullable' => null,
        'mixed' => 42,
        'explicitCast' => '16-06-1994',
        'defaultCast' => '1994-05-16T12:00:00+01:00',
        'nestedData' => [
            'string' => 'hello',
        ],
        'nestedCollection' => [
            ['string' => 'never'],
            ['string' => 'gonna'],
            ['string' => 'give'],
            ['string' => 'you'],
            ['string' => 'up'],
        ],
        'nestedArray' => [
            ['string' => 'never'],
            ['string' => 'gonna'],
            ['string' => 'give'],
            ['string' => 'you'],
            ['string' => 'up'],
        ],
    ]);

    expect($data)->toBeInstanceOf(ComplicatedData::class)
        ->withoutType->toEqual(42)
        ->int->toEqual(42)
        ->bool->toBeTrue()
        ->float->toEqual(3.14)
        ->string->toEqual('Hello world')
        ->array->toEqual([1, 1, 2, 3, 5, 8])
        ->nullable->toBeNull()
        ->undefinable->toBeInstanceOf(Optional::class)
        ->mixed->toEqual(42)
        ->defaultCast->toEqual(DateTime::createFromFormat(DATE_ATOM, '1994-05-16T12:00:00+01:00'))
        ->explicitCast->toEqual(CarbonImmutable::createFromFormat('d-m-Y', '16-06-1994'))
        ->nestedData->toEqual(SimpleData::from('hello'))
        ->nestedCollection->toEqual(SimpleData::collect([
            SimpleData::from('never'),
            SimpleData::from('gonna'),
            SimpleData::from('give'),
            SimpleData::from('you'),
            SimpleData::from('up'),
        ], DataCollection::class))
        ->nestedArray->toEqual(SimpleData::collect([
            SimpleData::from('never'),
            SimpleData::from('gonna'),
            SimpleData::from('give'),
            SimpleData::from('you'),
            SimpleData::from('up'),
        ]));
});

it("won't cast a property that is already in the correct type", function () {
    $data = ComplicatedData::from([
        'withoutType' => 42,
        'int' => 42,
        'bool' => true,
        'float' => 3.14,
        'string' => 'Hello world',
        'array' => [1, 1, 2, 3, 5, 8],
        'nullable' => null,
        'mixed' => 42,
        'explicitCast' => DateTime::createFromFormat('d-m-Y', '16-06-1994'),
        'defaultCast' => DateTime::createFromFormat(DATE_ATOM, '1994-05-16T12:00:00+02:00'),
        'nestedData' => SimpleData::from('hello'),
        'nestedCollection' => SimpleData::collect([
            'never', 'gonna', 'give', 'you', 'up',
        ], DataCollection::class),
        'nestedArray' => SimpleData::collect([
            'never', 'gonna', 'give', 'you', 'up',
        ]),
    ]);

    expect($data)->toBeInstanceOf(ComplicatedData::class)
        ->withoutType->toEqual(42)
        ->int->toEqual(42)
        ->bool->toBeTrue()
        ->float->toEqual(3.14)
        ->string->toEqual('Hello world')
        ->array->toEqual([1, 1, 2, 3, 5, 8])
        ->nullable->toBeNull()
        ->mixed->toBe(42)
        ->defaultCast->toEqual(DateTime::createFromFormat(DATE_ATOM, '1994-05-16T12:00:00+02:00'))
        ->explicitCast->toEqual(DateTime::createFromFormat('d-m-Y', '16-06-1994'))
        ->nestedData->toEqual(SimpleData::from('hello'))
        ->nestedCollection->toEqual(SimpleData::collect([
            SimpleData::from('never'),
            SimpleData::from('gonna'),
            SimpleData::from('give'),
            SimpleData::from('you'),
            SimpleData::from('up'),
        ], DataCollection::class))
        ->nestedArray->toEqual(SimpleData::collect([
            SimpleData::from('never'),
            SimpleData::from('gonna'),
            SimpleData::from('give'),
            SimpleData::from('you'),
            SimpleData::from('up'),
        ]));
});

it('allows creating data objects from null', function () {
    $dataClass = new class () extends Data {
        public ?string $name;
    };

    $data = $dataClass::from(null);

    expect($data->name)
        ->toBeNull();
});

it('allows creating data objects using Lazy', function () {
    $data = NestedLazyData::from([
        'simple' => Lazy::create(fn () => SimpleData::from('Hello')),
    ]);

    expect($data->simple)
        ->toBeInstanceOf(Lazy::class)
        ->toEqual(Lazy::create(fn () => SimpleData::from('Hello')));
});

it('can set a custom cast', function () {
    $dataClass = new class () extends Data {
        #[WithCast(DateTimeInterfaceCast::class, format: 'Y-m-d')]
        public DateTimeImmutable $date;
    };

    $data = $dataClass::from([
        'date' => '2022-01-18',
    ]);

    expect($data->date)
        ->toBeInstanceOf(DateTimeImmutable::class)
        ->toEqual(DateTimeImmutable::createFromFormat('Y-m-d', '2022-01-18'));
});

it('allows casting of enums', function () {
    $data = EnumData::from([
        'enum' => 'foo',
    ]);

    expect($data->enum)
        ->toBeInstanceOf(DummyBackedEnum::class)
        ->toEqual(DummyBackedEnum::FOO);
});

it('can optionally create data', function () {
    expect(SimpleData::optional())->toBeNull();
    expect(SimpleData::optional(null))->toBeNull();
    expect(new SimpleData('Hello world'))->toEqual(
        SimpleData::optional(['string' => 'Hello world'])
    );
});

it('can create a data model without constructor', function () {
    expect(SimpleDataWithoutConstructor::fromString('Hello'))
        ->toEqual(SimpleDataWithoutConstructor::from('Hello'));

    expect(SimpleDataWithoutConstructor::fromString('Hello'))
        ->toEqual(SimpleDataWithoutConstructor::from([
            'string' => 'Hello',
        ]));

    expect(
        new DataCollection(SimpleDataWithoutConstructor::class, [
            SimpleDataWithoutConstructor::fromString('Hello'),
            SimpleDataWithoutConstructor::fromString('World'),
        ])
    )
        ->toEqual(SimpleDataWithoutConstructor::collect(['Hello', 'World'], DataCollection::class));
});

it('can create a data object from a model', function () {
    DummyModel::migrate();

    $model = DummyModel::create([
        'string' => 'test',
        'boolean' => true,
        'date' => CarbonImmutable::create(2020, 05, 16, 12, 00, 00),
        'nullable_date' => null,
        'nullable_optional_date' => null,
    ]);

    $dataClass = new class () extends Data {
        public string $string;

        public bool $boolean;

        public Carbon $date;

        public ?Carbon $nullable_date;

        public Optional|Carbon $optional_date;

        public Optional|null|Carbon $nullable_optional_date;
    };

    $data = $dataClass::from(DummyModel::findOrFail($model->id));

    expect($data)
        ->string->toEqual('test')
        ->boolean->toBeTrue()
        ->nullable_date->toBeNull()
        ->optional_date->toBeInstanceOf(Optional::class)
        ->nullable_optional_date->toBeNull()
        ->and(CarbonImmutable::create(2020, 05, 16, 12, 00, 00)->eq($data->date))->toBeTrue();
});


it('can create a data object from a stdClass object', function () {
    $object = (object) [
        'string' => 'test',
        'boolean' => true,
        'date' => CarbonImmutable::create(2020, 05, 16, 12, 00, 00),
        'nullable_date' => null,
    ];

    $dataClass = new class () extends Data {
        public string $string;

        public bool $boolean;

        public CarbonImmutable $date;

        public ?Carbon $nullable_date;
    };

    $data = $dataClass::from($object);

    expect($data)
        ->string->toEqual('test')
        ->boolean->toBeTrue()
        ->nullable_date->toBeNull()
        ->and(CarbonImmutable::create(2020, 05, 16, 12, 00, 00)->eq($data->date))->toBeTrue();
});

it('has support for readonly properties', function () {
    $dataClass = new class ('') extends Data {
        public function __construct(
            public readonly string $string
        ) {
        }
    };

    $data = $dataClass::from(['string' => 'Hello world']);

    expect($data)->toBeInstanceOf($dataClass::class)
        ->and($data->string)->toEqual('Hello world');
});


it('has support for intersection types', function () {
    $collection = collect(['a', 'b', 'c']);

    $dataClass = new class () extends Data {
        public Arrayable & \Countable $intersection;
    };

    $data = $dataClass::from(['intersection' => $collection]);

    expect($data)->toBeInstanceOf($dataClass::class)
        ->and($data->intersection)->toEqual($collection);
});

it(
    'can construct a data object with both constructor promoted and default properties',
    function () {
        $dataClass = new class ('') extends Data {
            public string $property;

            public function __construct(
                public string $promoted_property,
            ) {
            }
        };

        $data = $dataClass::from([
            'property' => 'A',
            'promoted_property' => 'B',
        ]);

        expect($data)
            ->property->toEqual('A')
            ->promoted_property->toEqual('B');
    }
);

it('can construct a data object with default values', function () {
    $dataClass = new class ('', '') extends Data {
        public string $property;

        public string $default_property = 'Hello';

        public function __construct(
            public string $promoted_property,
            public string $default_promoted_property = 'Hello Again',
        ) {
        }
    };

    $data = $dataClass::from([
        'property' => 'Test',
        'promoted_property' => 'Test Again',
    ]);

    expect($data)
        ->property->toEqual('Test')
        ->promoted_property->toEqual('Test Again')
        ->default_property->toEqual('Hello')
        ->default_promoted_property->toEqual('Hello Again');
});


it('can construct a data object with default values and overwrite them', function () {
    $dataClass = new class ('', '') extends Data {
        public string $property;

        public string $default_property = 'Hello';

        public function __construct(
            public string $promoted_property,
            public string $default_promoted_property = 'Hello Again',
        ) {
        }
    };

    $data = $dataClass::from([
        'property' => 'Test',
        'default_property' => 'Test',
        'promoted_property' => 'Test Again',
        'default_promoted_property' => 'Test Again',
    ]);

    expect($data)
        ->property->toEqual('Test')
        ->promoted_property->toEqual('Test Again')
        ->default_property->toEqual('Test')
        ->default_promoted_property->toEqual('Test Again');
});

it('can manually set values in the constructor', function () {
    $dataClass = new class ('', '') extends Data {
        public string $member;

        public string $other_member;

        public string $member_with_default = 'default';

        public string $member_to_set;

        public function __construct(
            public string $promoted,
            string $non_promoted,
            string $non_promoted_with_default = 'default',
            public string $promoted_with_with_default = 'default',
        ) {
            $this->member = "changed_in_constructor: {$non_promoted}";
            $this->other_member = "changed_in_constructor: {$non_promoted_with_default}";
        }
    };

    $data = $dataClass::from([
        'promoted' => 'A',
        'non_promoted' => 'B',
        'non_promoted_with_default' => 'C',
        'promoted_with_with_default' => 'D',
        'member_to_set' => 'E',
        'member_with_default' => 'F',
    ]);

    expect($data->toArray())->toMatchArray([
        'member' => 'changed_in_constructor: B',
        'other_member' => 'changed_in_constructor: C',
        'member_with_default' => 'F',
        'promoted' => 'A',
        'promoted_with_with_default' => 'D',
        'member_to_set' => 'E',
    ]);

    $data = $dataClass::from([
        'promoted' => 'A',
        'non_promoted' => 'B',
        'member_to_set' => 'E',
    ]);

    expect($data->toArray())->toMatchArray([
        'member' => 'changed_in_constructor: B',
        'other_member' => 'changed_in_constructor: default',
        'member_with_default' => 'default',
        'promoted' => 'A',
        'promoted_with_with_default' => 'default',
        'member_to_set' => 'E',
    ]);
});

it('can cast data object and collectables using a custom cast', function () {
    $dataWithDefaultCastsClass = new class () extends Data {
        public SimpleData $nestedData;

        #[DataCollectionOf(SimpleData::class)]
        public array $nestedDataCollection;
    };

    $dataWithCustomCastsClass = new class () extends Data {
        #[WithCast(ConfidentialDataCast::class)]
        public SimpleData $nestedData;

        #[WithCast(ConfidentialDataCollectionCast::class)]
        #[DataCollectionOf(SimpleData::class)]
        public array $nestedDataCollection;
    };

    $dataWithDefaultCasts = $dataWithDefaultCastsClass::from([
        'nestedData' => 'a secret',
        'nestedDataCollection' => ['another secret', 'yet another secret'],
    ]);

    $dataWithCustomCasts = $dataWithCustomCastsClass::from([
        'nestedData' => 'a secret',
        'nestedDataCollection' => ['another secret', 'yet another secret'],
    ]);

    expect($dataWithDefaultCasts)
        ->nestedData->toEqual(SimpleData::from('a secret'))
        ->and($dataWithDefaultCasts)
        ->nestedDataCollection->toEqual(SimpleData::collect(['another secret', 'yet another secret']));

    expect($dataWithCustomCasts)
        ->nestedData->toEqual(SimpleData::from('CONFIDENTIAL'))
        ->and($dataWithCustomCasts)
        ->nestedDataCollection->toEqual(SimpleData::collect(['CONFIDENTIAL', 'CONFIDENTIAL']));
});

it('can create a data object with defaults by calling an empty from', function () {
    $dataClass = new class ('', '', '') extends Data {
        public function __construct(
            public ?string $string,
            public Optional|string $optionalString,
            public string $stringWithDefault = 'Hi',
        ) {
        }
    };

    expect(new $dataClass(null, new Optional(), 'Hi'))
        ->toEqual($dataClass::from([]));
});

it('can cast built-in types with custom casts', function () {
    $dataClass = new class ('', '') extends Data {
        public function __construct(
            public string $without_cast,
            #[WithCast(StringToUpperCast::class)]
            public string $with_cast
        ) {
        }
    };

    $data = $dataClass::from([
        'without_cast' => 'Hello World',
        'with_cast' => 'Hello World',
    ]);

    expect($data)
        ->without_cast->toEqual('Hello World')
        ->with_cast->toEqual('HELLO WORLD');
});

it('can cast data object with a castable property using anonymous class', function () {
    $dataWithCastablePropertyClass = new class (new SimpleCastable('')) extends Data {
        public function __construct(
            #[WithCastable(SimpleCastable::class)]
            public SimpleCastable $castableData,
        ) {
        }
    };

    $dataWithCastableProperty = $dataWithCastablePropertyClass::from(['castableData' => 'HELLO WORLD']);

    expect($dataWithCastableProperty)
        ->castableData->toEqual(new SimpleCastable('HELLO WORLD'));
});

it('can assign a false value and the process will continue', function () {
    $dataClass = new class () extends Data {
        public bool $false;

        public bool $true;
    };

    $data = $dataClass::from([
        'false' => false,
        'true' => true,
    ]);

    expect($data)
        ->false->toBeFalse()
        ->true->toBeTrue();
});

it('can create an partial data object using optional values', function () {
    $dataClass = new class ('', Optional::create(), Optional::create()) extends Data {
        public function __construct(
            public string $string,
            public string|Optional $undefinable_string,
            #[WithCast(StringToUpperCast::class)]
            public string|Optional $undefinable_string_with_cast,
        ) {
        }
    };

    $partialData = $dataClass::from([
        'string' => 'Hello World',
    ]);

    expect($partialData)
        ->string->toEqual('Hello World')
        ->undefinable_string->toEqual(Optional::create())
        ->undefinable_string_with_cast->toEqual(Optional::create());

    $fullData = $dataClass::from([
        'string' => 'Hello World',
        'undefinable_string' => 'Hello World',
        'undefinable_string_with_cast' => 'Hello World',
    ]);

    expect($fullData)
        ->string->toEqual('Hello World')
        ->undefinable_string->toEqual('Hello World')
        ->undefinable_string_with_cast->toEqual('HELLO WORLD');
});

it('can use context in casts based upon the properties of the data object', function () {
    $dataClass = new class () extends Data {
        public SimpleData $nested;

        public string $string;

        #[WithCast(ContextAwareCast::class)]
        public string $casted;
    };

    $data = $dataClass::from([
        'nested' => 'Hello',
        'string' => 'world',
        'casted' => 'json:',
    ]);

    expect($data)->casted
        ->toEqual('json:+{"nested":{"string":"Hello"},"string":"world","casted":"json:"}');
});

it(
    'will throw a custom exception when a data constructor cannot be called due to missing component',
    function () {
        SimpleData::from([]);
    }
)->throws(CannotCreateData::class, 'the constructor requires 1 parameters');

it('will take properties from a base class into account when creating a data object', function () {
    $dataClass = new class ('') extends SimpleData {
        public int $int;
    };

    $data = $dataClass::from(['string' => 'Hi', 'int' => 42]);

    expect($data)
        ->string->toBe('Hi')
        ->int->toBe(42);
});

it('can set a default value for data object which is taken into account when creating the data object', function () {
    $dataObject = new class ('', '') extends Data {
        #[Min(10)]
        public string|Optional $full_name;

        public function __construct(
            public string $first_name,
            public string $last_name,
        ) {
            $this->full_name = "{$this->first_name} {$this->last_name}";
        }
    };

    expect($dataObject::from(['first_name' => 'Ruben', 'last_name' => 'Van Assche']))
        ->first_name->toBe('Ruben')
        ->last_name->toBe('Van Assche')
        ->full_name->toBe('Ruben Van Assche');

    expect($dataObject::from(['first_name' => 'Ruben', 'last_name' => 'Van Assche', 'full_name' => 'Ruben Versieck']))
        ->first_name->toBe('Ruben')
        ->last_name->toBe('Van Assche')
        ->full_name->toBe('Ruben Versieck');

    expect($dataObject::validateAndCreate(['first_name' => 'Ruben', 'last_name' => 'Van Assche']))
        ->first_name->toBe('Ruben')
        ->last_name->toBe('Van Assche')
        ->full_name->toBe('Ruben Van Assche');

    expect(fn () => $dataObject::validateAndCreate(['first_name' => 'Ruben', 'last_name' => 'Van Assche', 'full_name' => 'too short']))
        ->toThrow(ValidationException::class);
});

it('can have a computed value when creating the data object', function () {
    $dataObject = new class ('', '') extends Data {
        #[Computed]
        public string $full_name;

        public function __construct(
            public string $first_name,
            public string $last_name,
        ) {
            $this->full_name = "{$this->first_name} {$this->last_name}";
        }
    };

    expect($dataObject::from(['first_name' => 'Ruben', 'last_name' => 'Van Assche', 'full_name' => 'Something to Be Ignored']))
        ->first_name->toBe('Ruben')
        ->last_name->toBe('Van Assche')
        ->full_name->toBe('Ruben Van Assche');

    expect($dataObject::validateAndCreate(['first_name' => 'Ruben', 'last_name' => 'Van Assche', 'full_name' => 'Something to Be Ignored']))
        ->first_name->toBe('Ruben')
        ->last_name->toBe('Van Assche')
        ->full_name->toBe('Ruben Van Assche');

    config()->set('data.features.ignore_exception_when_trying_to_set_computed_property_value', false);

    expect($dataObject::from(['first_name' => 'Ruben', 'last_name' => 'Van Assche']))
        ->first_name->toBe('Ruben')
        ->last_name->toBe('Van Assche')
        ->full_name->toBe('Ruben Van Assche');

    expect($dataObject::validateAndCreate(['first_name' => 'Ruben', 'last_name' => 'Van Assche']))
        ->first_name->toBe('Ruben')
        ->last_name->toBe('Van Assche')
        ->full_name->toBe('Ruben Van Assche');

    expect(fn () => $dataObject::from(['first_name' => 'Ruben', 'last_name' => 'Van Assche', 'full_name' => 'Ruben Versieck']))
        ->toThrow(CannotSetComputedValue::class);
});

it('can have a nullable computed value', function () {
    $dataObject = new class ('', '') extends Data {
        #[Computed]
        public ?string $upper_name;

        public function __construct(
            public ?string $name,
        ) {
            $this->upper_name = $name ? strtoupper($name) : null;
        }
    };

    expect($dataObject::from(['name' => 'Ruben']))
        ->name->toBe('Ruben')
        ->upper_name->toBe('RUBEN');

    expect($dataObject::from(['name' => null]))
        ->name->toBeNull()
        ->upper_name->toBeNull();

    expect($dataObject::validateAndCreate(['name' => 'Ruben']))
        ->name->toBe('Ruben')
        ->upper_name->toBe('RUBEN');

    expect($dataObject::validateAndCreate(['name' => null]))
        ->name->toBeNull()
        ->upper_name->toBeNull();

    config()->set('data.features.ignore_exception_when_trying_to_set_computed_property_value', false);

    expect(fn () => $dataObject::from(['name' => 'Ruben', 'upper_name' => 'RUBEN']))
        ->toThrow(CannotSetComputedValue::class);

    expect(fn () => $dataObject::from(['name' => 'Ruben', 'upper_name' => null]))
        ->name->toBeNull()
        ->upper_name->toBeNull(); // Case conflicts with DefaultsPipe, ignoring it for now
});

it('throws a readable exception message when the constructor fails', function (
    array $data,
    string $message,
) {
    try {
        MultiData::from($data);
    } catch (CannotCreateData $e) {
        expect($e->getMessage())->toBe($message);

        return;
    }

    throw new Exception('We should not reach this point');
})->with(fn () => [
    yield 'no params' => [[], 'Could not create `Spatie\LaravelData\Tests\Fakes\MultiData`: the constructor requires 2 parameters, 0 given. Parameters missing: first, second.'],
    yield 'one param' => [['first' => 'First'], 'Could not create `Spatie\LaravelData\Tests\Fakes\MultiData`: the constructor requires 2 parameters, 1 given. Parameters given: first. Parameters missing: second.'],
]);

it('throws a readable exception message when the ArgumentCountError exception is thrown in the constructor', function () {
    try {
        DataWithArgumentCountErrorException::from(['string' => 'string']);
    } catch (ArgumentCountError $e) {
        expect($e->getMessage())->toBe('This function expects exactly 2 arguments, 1 given.');
        expect($e->getFile())->toContain('/tests/Fakes/DataWithArgumentCountErrorException.php');
        expect($e->getLine())->toBe(14);

        return;
    }
});

it('throws a readable exception message when the constructor of a nested data object fails', function () {
    expect(fn () => NestedData::from([
        'simple' => [],
    ]))->toThrow(CannotCreateData::class, 'Could not create `Spatie\LaravelData\Tests\Fakes\SimpleData`: the constructor requires 1 parameters, 0 given. Parameters missing: string.');
});

it('a can create a collection of data objects', function () {
    $collectionA = new DataCollection(SimpleData::class, [
        SimpleData::from('A'),
        SimpleData::from('B'),
    ]);

    $collectionB = SimpleData::collect([
        'A',
        'B',
    ], DataCollection::class);

    expect($collectionB)->toArray()
        ->toMatchArray($collectionA->toArray());
});

it('can return a custom data collection when collecting data', function () {
    $class = new class ('') extends Data implements DeprecatedDataContract {
        use WithDeprecatedCollectionMethod;

        protected static string $_collectionClass = CustomDataCollection::class;

        public function __construct(public string $string)
        {
        }
    };

    $collection = $class::collection([
        ['string' => 'A'],
        ['string' => 'B'],
    ]);

    expect($collection)->toBeInstanceOf(CustomDataCollection::class);
});

it('can return a custom paginated data collection when collecting data', function () {
    $class = new class ('') extends Data implements DeprecatedDataContract {
        use WithDeprecatedCollectionMethod;

        protected static string $_paginatedCollectionClass = CustomPaginatedDataCollection::class;

        public function __construct(public string $string)
        {
        }
    };

    $collection = $class::collection(new LengthAwarePaginator([['string' => 'A'], ['string' => 'B']], 2, 15));

    expect($collection)->toBeInstanceOf(CustomPaginatedDataCollection::class);
});

it('can return a custom cursor paginated data collection when collecting data', function () {
    $class = new class ('') extends Data implements DeprecatedDataContract {
        use WithDeprecatedCollectionMethod;

        protected static string $_cursorPaginatedCollectionClass = CustomCursorPaginatedDataCollection::class;

        public function __construct(public string $string)
        {
        }
    };

    $collection = $class::collection(new CursorPaginator([['string' => 'A'], ['string' => 'B']], 2));

    expect($collection)->toBeInstanceOf(CustomCursorPaginatedDataCollection::class);
});

it('will allow a nested data object to cast properties however it wants', function () {
    $model = new DummyModel(['id' => 10]);

    $withoutModelData = NestedModelData::from([
        'model' => ['id' => 10],
    ]);

    expect($withoutModelData)
        ->toBeInstanceOf(NestedModelData::class)
        ->model->id->toEqual(10);

    /** @var \Spatie\LaravelData\Tests\Fakes\NestedModelData $data */
    $withModelData = NestedModelData::from([
        'model' => $model,
    ]);

    expect($withModelData)
        ->toBeInstanceOf(NestedModelData::class)
        ->model->id->toEqual(10);
});

it('will allow a nested collection object to cast properties however it wants', function () {
    $data = NestedModelCollectionData::from([
        'models' => [['id' => 10], ['id' => 20],],
    ]);

    expect($data)
        ->toBeInstanceOf(NestedModelCollectionData::class)
        ->models->toEqual(
            ModelData::collect([['id' => 10], ['id' => 20]], DataCollection::class)
        );

    $data = NestedModelCollectionData::from([
        'models' => [new DummyModel(['id' => 10]), new DummyModel(['id' => 20]),],
    ]);

    expect($data)
        ->toBeInstanceOf(NestedModelCollectionData::class)
        ->models->toEqual(
            ModelData::collect([['id' => 10], ['id' => 20]], DataCollection::class)
        );

    $data = NestedModelCollectionData::from([
        'models' => ModelData::collect([['id' => 10], ['id' => 20]], DataCollection::class),
    ]);

    expect($data)
        ->toBeInstanceOf(NestedModelCollectionData::class)
        ->models->toEqual(
            ModelData::collect([['id' => 10], ['id' => 20]], DataCollection::class)
        );
});

it('will ignore null or optional values, which are set by default in multiple payloads', function () {
    $dataClass = new class () extends Data {
        public string $string;

        public ?string $nullable;

        public Optional|string $optional;
    };

    $data = $dataClass::from(
        ['string' => 'string'],
        ['nullable' => 'nullable'],
        ['optional' => 'optional']
    );

    expect($data)
        ->string->toEqual('string')
        ->nullable->toEqual('nullable')
        ->optional->toEqual('optional');

    $data = $dataClass::from(
        ['optional' => 'optional'],
        ['string' => 'string'],
        ['nullable' => 'nullable'],
    );

    expect($data)
        ->string->toEqual('string')
        ->nullable->toEqual('nullable')
        ->optional->toEqual('optional');

    $data = $dataClass::from(
        ['nullable' => 'nullable'],
        ['optional' => 'optional'],
        ['string' => 'string'],
    );

    expect($data)
        ->string->toEqual('string')
        ->nullable->toEqual('nullable')
        ->optional->toEqual('optional');
});

it('a cast can return an empty array', function () {
    $dataclass = new class () extends Data {
        #[WithCast(ValueDefinedCast::class, value: [])]
        public array $items;
    };

    $data = $dataclass::from([
        'items' => ['does not matter'],
    ]);

    expect($data->items)->toEqual([]);
});

it('a cast can return null', function () {
    $dataclass = new class () extends Data {
        #[WithCast(ValueDefinedCast::class, value: null)]
        public ?array $items;
    };

    $data = $dataclass::from([
        'items' => ['does not matter'],
    ]);

    expect($data->items)->toBeNull();
});

it('can loop through multiple casts until the good one is found', function () {
    $dataclass = new class () extends Data {
        public Collection $items;
    };

    $data = $dataclass::factory()
        ->withCast(Collection::class, new ValueDefinedCast(Uncastable::create()))
        ->withCast(Enumerable::class, new ValueDefinedCast(collect(['Well, hello this cast is used!'])))
        ->from(['items' => ['not used']]);

    expect($data->items)->toEqual(collect(['Well, hello this cast is used!']));
});

it('can inject a data object in a controller', function () {
    class TestControllerDataInjection
    {
        public function __invoke(SimpleData $data)
        {
            return response('ok');
        }
    }

    Route::post('test', TestControllerDataInjection::class);

    postJson(action(TestControllerDataInjection::class), ['string' => 'Hello World'])->assertOk();
    postJson(action(TestControllerDataInjection::class), ['string' => 'Hello World'])->assertOk(); // caused an infinite loop once
});

it('can collect null when an output type is defined', function () {
    expect(SimpleData::collect(null, 'array'))
        ->toBeArray()
        ->toBeEmpty();
});

it('will cast array items when an iterable type is defined that can be cast', function () {
    $dataClass = new class () extends Data {
        /** @var array<string> */
        public array $array;

        /** @var Collection<int, string> */
        public Collection $collection;
    };

    /** @var Data $data */
    $data = $dataClass::factory()
        ->withCast('string', StringToUpperCast::class)
        ->from([
            'array' => ['hello', 'world'],
            'collection' => ['this', 'is', 'great'],
        ]);

    expect($data->array)->toEqual(['HELLO', 'WORLD']);
    expect($data->collection)->toEqual(collect(['THIS', 'IS', 'GREAT']));
})->skip(fn () => config('data.features.cast_and_transform_iterables') === false);

it('will cast array items when an iterable type is defined and prefer it over a global cast', function () {
    config()->set('data.casts', [
        'string' => MeaningOfLifeCast::class,
    ]);

    $dataClass = new class () extends Data {
        /** @var array<string> */
        public array $array;

        /** @var Collection<int, string> */
        public Collection $collection;
    };

    /** @var Data $data */
    $data = $dataClass::factory()
        ->withCast('string', StringToUpperCast::class)
        ->from([
            'array' => ['hello', 'world'],
            'collection' => ['this', 'is', 'great'],
        ]);

    expect($data->array)->toEqual(['HELLO', 'WORLD']);
    expect($data->collection)->toEqual(collect(['THIS', 'IS', 'GREAT']));
})->skip(fn () => config('data.features.cast_and_transform_iterables') === false);

it('will cast array items when an iterable interface type is defined that can be cast', function () {
    $dataClass = new class () extends Data {
        /** @var array<DateTime> */
        public array $dates;

        /** @var array<Spatie\LaravelData\Tests\Fakes\Enums\DummyBackedEnum> */
        public array $enums;
    };

    /** @var Data $data */
    $data = $dataClass::factory()
        ->withCast('string', StringToUpperCast::class)
        ->from([
            'dates' => [
                '2022-01-18T12:00:00Z',
                '2022-01-19T12:00:00Z',
            ],
            'enums' => [
                'boo',
                'foo',
            ],
        ]);

    expect($data->dates)->toEqual([
        DateTime::createFromFormat(DATE_ATOM, '2022-01-18T12:00:00Z'),
        DateTime::createFromFormat(DATE_ATOM, '2022-01-19T12:00:00Z'),
    ]);

    expect($data->enums)->toEqual([
        DummyBackedEnum::BOO,
        DummyBackedEnum::FOO,
    ]);
})->skip(fn () => config('data.features.cast_and_transform_iterables') === false);

it('will cast iterables into the correct type', function () {
    $dataClass = new class () extends Data {
        public EloquentCollection $collection;

        public CustomCollection $customCollection;

        public array $array;
    };

    $data = $dataClass::from([
        'collection' => ['no', 'models', 'here'],
        'customCollection' => ['this', 'is', 'great'],
        'array' => collect(['a', 'collection']),
    ]);

    expect($data->collection)
        ->toBeInstanceOf(EloquentCollection::class)
        ->toEqual(new EloquentCollection(['no', 'models', 'here']));

    expect($data->customCollection)
        ->toBeInstanceOf(CustomCollection::class)
        ->toEqual(new CustomCollection(['this', 'is', 'great']));

    expect($data->array)
        ->toBeArray()
        ->toEqual(['a', 'collection']);
})->skip(fn () => config('data.features.cast_and_transform_iterables') === false);

it('will cast an empty iterables list into the correct type', function () {
    $dataClass = new class () extends Data {
        public EloquentCollection $collection;

        public CustomCollection $customCollection;

        public array $array;
    };

    $data = $dataClass::from([
        'collection' => [],
        'customCollection' => [],
        'array' => collect([]),
    ]);

    expect($data->collection)
        ->toBeInstanceOf(EloquentCollection::class)
        ->toEqual(new EloquentCollection([]));

    expect($data->customCollection)
        ->toBeInstanceOf(CustomCollection::class)
        ->toEqual(new CustomCollection([]));

    expect($data->array)
        ->toBeArray()
        ->toEqual([]);
})->skip(fn () => config('data.features.cast_and_transform_iterables') === false);

it('will cast iterables into default types', function () {
    $dataClass = new class () extends Data {
        /** @var array<int, string> */
        public array $strings;

        /** @var array<int, bool> */
        public array $bools;

        /** @var array<int, int> */
        public array $ints;

        /** @var array<int, float> */
        public array $floats;

        /** @var array<int, array> */
        public array $arrays;
    };

    $data = $dataClass::from([
        'strings' => ['Hello', 42, 3.14, true, '0', 'false'],
        'bools' => ['Hello', 42, 3.14, true, ['nested'], '0', 'false'],
        'ints' => ['Hello', 42, 3.14, true, ['nested'], '0', 'false'],
        'floats' => ['Hello', 42, 3.14, true, ['nested'], '0', 'false'],
        'arrays' => ['Hello', 42, 3.14, true, ['nested'], '0', 'false'],
    ]);

    expect($data->strings)->toBe(['Hello', '42', '3.14', '1', '0', 'false']);
    expect($data->bools)->toBe([true, true, true, true, true, false, true]);
    expect($data->ints)->toBe([0, 42, 3, 1, 1, 0, 0]);
    expect($data->floats)->toBe([0.0, 42.0, 3.14, 1.0, 1.0, 0.0, 0.0]);
    expect($data->arrays)->toEqual([['Hello'], [42], [3.14], [true], ['nested'], ['0'], ['false']]);
})->skip(fn () => config('data.features.cast_and_transform_iterables') === false);

it('keeps the creation context path up to date', function () {
    class TestCreationContextCollectorDataPipe implements DataPipe
    {
        public static array $contexts = [];

        public function handle(mixed $payload, DataClass $class, array $properties, CreationContext $creationContext): array
        {
            static::$contexts[] = clone $creationContext;

            return $properties;
        }
    }

    class TestDataWithCreationContextCollectorPipe extends SimpleData
    {
        public static function pipeline(): DataPipeline
        {
            return parent::pipeline()->through(TestCreationContextCollectorDataPipe::class);
        }
    }

    $dataClass = new class () extends Data {
        #[DataCollectionOf(TestDataWithCreationContextCollectorPipe::class)]
        public Collection $collection;

        public static function pipeline(): DataPipeline
        {
            return parent::pipeline()->through(TestCreationContextCollectorDataPipe::class);
        }
    };

    $dataClass::from([
        'collection' => [['string' => 'no'], 'models', ['string' => 'here']],
    ]);

    expect(TestCreationContextCollectorDataPipe::$contexts)
        ->toHaveCount(3)
        ->each()->toBeInstanceOf(CreationContext::class);

    expect(TestCreationContextCollectorDataPipe::$contexts[0]->currentPath)->toBe([0 => 'collection', 1 => 0]);
    expect(TestCreationContextCollectorDataPipe::$contexts[1]->currentPath)->toBe([0 => 'collection', 1 => 2]);
    expect(TestCreationContextCollectorDataPipe::$contexts[2]->currentPath)->toHaveCount(0);

});

it('is possible to create an union type data object', function () {
    $dataClass = new class () extends Data {
        public string|SimpleData $property;
    };

    expect($dataClass::from(['property' => 'Hello World'])->property)->toBeInstanceOf(SimpleData::class);

    $dataClass = new class () extends Data {
        public int|SimpleData $property;
    };

    expect($dataClass::from(['property' => 10])->property)->toBeInt();
    expect($dataClass::from(['property' => 'Hello World'])->property)->toBeInstanceOf(SimpleData::class);

    $dataClass = new class () extends Data {
        public int|SimpleData|Optional|Lazy $property;
    };

    expect($dataClass::from(['property' => 10])->property)->toBeInt();
    expect($dataClass::from(['property' => 'Hello World'])->property)->toBeInstanceOf(SimpleData::class);
    expect($dataClass::from(['property' => Lazy::create(fn () => 10)])->property)->toBeInstanceOf(Lazy::class);
    expect($dataClass::from([])->property)->toBeInstanceOf(Optional::class);
});

it('is possible to create a union type data collectable', function () {
    $dataClass = new class () extends Data {
        /** @var array<int|SimpleData> */
        public array $property;
    };

    expect($dataClass::from(['property' => [10, 'Hello World']])->property)->toEqual(
        [10, SimpleData::from('Hello World')]
    );
})->todo();

it('can be created without optional values', function () {
    $dataClass = new class () extends Data {
        public string $name;

        public string|null|Optional $description;

        public int|Optional $year = 2025;

        public string|Optional $slug;

    };

    $data = $dataClass::factory()
        ->withoutOptionalValues()
        ->from([
            'name' => 'Ruben',
        ]);

    expect($data->name)->toBe('Ruben');
    expect($data->description)->toBeNull();
    expect($data->year)->toBe(2025);
    expect(isset($data->slug))->toBeFalse();

    expect($data->toArray())->toMatchArray([
        'name' => 'Ruben',
        'description' => null,
        'year' => 2025,
    ]);
});

it('can create a data object with auto lazy properties', function () {
    $dataClass = new class () extends Data {
        #[AutoLazy]
        public Lazy|SimpleData $data;

        /** @var Lazy|Collection<int, Spatie\LaravelData\Tests\Fakes\SimpleData> */
        #[AutoLazy]
        public Lazy|Collection $dataCollection;

        #[AutoLazy]
        public Lazy|string $string;

        #[AutoLazy]
        public Lazy|string $overwrittenLazy;

        #[AutoLazy]
        public Optional|Lazy|string $optionalLazy;

        #[AutoLazy]
        public null|string|Lazy $nullableLazy;
    };

    $data = $dataClass::from([
        'data' => 'Hello World',
        'dataCollection' => ['Hello', 'World'],
        'string' => 'Hello World',
        'overwrittenLazy' => Lazy::create(fn () => 'Overwritten Lazy'),
    ]);

    expect($data->data)->toBeInstanceOf(Lazy::class);
    expect($data->dataCollection)->toBeInstanceOf(Lazy::class);
    expect($data->string)->toBeInstanceOf(Lazy::class);
    expect($data->overwrittenLazy)->toBeInstanceOf(Lazy::class);
    expect($data->optionalLazy)->toBeInstanceOf(Optional::class);
    expect($data->nullableLazy)->toBeNull();

    expect($data->toArray())->toBe([
        'nullableLazy' => null,
    ]);

    expect($data->include('data', 'dataCollection', 'string', 'overwrittenLazy')->toArray())->toBe([
        'data' => ['string' => 'Hello World'],
        'dataCollection' => [
            ['string' => 'Hello'],
            ['string' => 'World'],
        ],
        'string' => 'Hello World',
        'overwrittenLazy' => 'Overwritten Lazy',
        'nullableLazy' => null,
    ]);
});

it('can create an auto-lazy class level attribute class', function () {
    #[AutoLazy]
    class TestAutoLazyClassAttributeData extends Data
    {
        public Lazy|SimpleData $data;

        /** @var Lazy|Collection<int, Spatie\LaravelData\Tests\Fakes\SimpleData> */
        public Lazy|Collection $dataCollection;

        public Lazy|string $string;

        public Lazy|string $overwrittenLazy;

        public Optional|Lazy|string $optionalLazy;

        public null|string|Lazy $nullableLazy;

        public string $regularString;
    }

    $data = TestAutoLazyClassAttributeData::from([
        'data' => 'Hello World',
        'dataCollection' => ['Hello', 'World'],
        'string' => 'Hello World',
        'overwrittenLazy' => Lazy::create(fn () => 'Overwritten Lazy'),
        'regularString' => 'Hello World',
    ]);

    expect($data->data)->toBeInstanceOf(Lazy::class);
    expect($data->dataCollection)->toBeInstanceOf(Lazy::class);
    expect($data->string)->toBeInstanceOf(Lazy::class);
    expect($data->overwrittenLazy)->toBeInstanceOf(Lazy::class);
    expect($data->optionalLazy)->toBeInstanceOf(Optional::class);
    expect($data->nullableLazy)->toBeNull();
    expect($data->regularString)->toBe('Hello World');

    expect($data->toArray())->toBe([
        'nullableLazy' => null,
        'regularString' => 'Hello World',
    ]);
    expect($data->include('data', 'dataCollection', 'string', 'overwrittenLazy')->toArray())->toBe([
        'data' => ['string' => 'Hello World'],
        'dataCollection' => [
            ['string' => 'Hello'],
            ['string' => 'World'],
        ],
        'string' => 'Hello World',
        'overwrittenLazy' => 'Overwritten Lazy',
        'nullableLazy' => null,
        'regularString' => 'Hello World',
    ]);
});

it('can use auto lazy to construct an inertia lazy', function () {
    $dataClass = new class () extends Data {
        #[AutoInertiaLazy]
        public string|Lazy $string;
    };

    $data = $dataClass::from(['string' => 'Hello World']);

    expect($data->string)->toBeInstanceOf(InertiaLazy::class);
    expect($data->toArray()['string'])->toBeInstanceOf(LazyProp::class);
})->skip('Re-enable test after Inertia supports Laravel 12');

it('can use auto lazy to construct a closure lazy', function () {
    $dataClass = new class () extends Data {
        #[AutoClosureLazy]
        public string|Lazy $string;
    };

    $data = $dataClass::from(['string' => 'Hello World']);

    expect($data->string)->toBeInstanceOf(ClosureLazy::class);
    expect($data->toArray()['string'])->toBeInstanceOf(Closure::class);
});


it('can use auto lazy to construct a when loaded lazy', function () {
    $dataClass = new class () extends Data {
        #[AutoWhenLoadedLazy]
        /** @property array<int, Spatie\LaravelData\Tests\Fakes\FakeNestedModelData> */
        public array|Lazy $fakeNestedModels;
    };

    $model = FakeModel::factory()
        ->has(FakeNestedModel::factory()->count(2))
        ->create();

    expect($dataClass::from($model)->all())->toBeEmpty();

    $model->load('fakeNestedModels');

    expect($dataClass::from($model)->all()['fakeNestedModels'])
        ->toBeArray()
        ->toHaveCount(2)
        ->each()->toBeInstanceOf(FakeNestedModelData::class);
});

it('can use auto lazy to construct a when loaded lazy with a manual defined relation', function () {
    $dataClass = new class () extends Data {
        #[AutoWhenLoadedLazy('fakeNestedModels')]
        /** @property array<int, Spatie\LaravelData\Tests\Fakes\FakeNestedModelData> */
        public array|Lazy $models;
    };

    $model = FakeModel::factory()
        ->has(FakeNestedModel::factory()->count(2))
        ->create();

    expect($dataClass::from($model)->all())->toBeEmpty();

    $model->load('fakeNestedModels');

    expect($dataClass::from($model)->all()['models'])
        ->toBeArray()
        ->toHaveCount(2)
        ->each()->toBeInstanceOf(FakeNestedModelData::class);
});

it('can use auto lazy to construct a data object with property promotion', function () {
    $dataClass = new class ([]) extends Data {
        /**
         * @param array<int, Spatie\LaravelData\Tests\Fakes\FakeNestedModelData> $fakeNestedModels
         */
        public function __construct(
            #[AutoWhenLoadedLazy]
            public array|Lazy $fakeNestedModels
        ) {
        }
    };

    $model = FakeModel::factory()
        ->has(FakeNestedModel::factory()->count(2))
        ->create();

    expect($dataClass::from($model)->all())->toBeEmpty();
<<<<<<< HEAD

    $model->load('fakeNestedModels');

    expect($dataClass::from($model)->all()['fakeNestedModels'])
        ->toBeArray()
        ->toHaveCount(2)
        ->each()->toBeInstanceOf(FakeNestedModelData::class);
});


=======

    $model->load('fakeNestedModels');

    expect($dataClass::from($model)->all()['fakeNestedModels'])
        ->toBeArray()
        ->toHaveCount(2)
        ->each()->toBeInstanceOf(FakeNestedModelData::class);
});


>>>>>>> 2d88fe97
it('can create a data object with inertia deferred properties', function () {
    $dataClass = new class () extends Data {
        public InertiaDeferred|string $deferred;

        public function __construct()
        {
        }
    };

    $data = $dataClass::from([
        "deferred" => Lazy::inertiaDeferred(Inertia::defer(fn () => 'Deferred Value')),
    ]);

    expect($data->deferred)->toBeInstanceOf(InertiaDeferred::class);
    expect($data->all()['deferred'])->toBeInstanceOf(DeferProp::class);
    expect($data->all()['deferred']())->toBe('Deferred Value');

<<<<<<< HEAD
});

it('can create a data object with inertia deferred closure', function () {
    $dataClass = new class () extends Data {
        public InertiaDeferred|string $deferred;

        public function __construct()
        {
        }
    };

    $data = $dataClass::from([
        "deferred" => Lazy::inertiaDeferred(fn () => 'Deferred Value'),
    ]);

    expect($data->deferred)->toBeInstanceOf(InertiaDeferred::class);
    expect($data->all()['deferred'])->toBeInstanceOf(DeferProp::class);
    expect($data->all()['deferred']())->toBe('Deferred Value');

});

=======
});

it('can create a data object with inertia deferred closure', function () {
    $dataClass = new class () extends Data {
        public InertiaDeferred|string $deferred;

        public function __construct()
        {
        }
    };

    $data = $dataClass::from([
        "deferred" => Lazy::inertiaDeferred(fn () => 'Deferred Value'),
    ]);

    expect($data->deferred)->toBeInstanceOf(InertiaDeferred::class);
    expect($data->all()['deferred'])->toBeInstanceOf(DeferProp::class);
    expect($data->all()['deferred']())->toBe('Deferred Value');

});

>>>>>>> 2d88fe97
it('can create a data object with inertia deferred value', function () {
    $dataClass = new class () extends Data {
        public InertiaDeferred|string $deferred;

        public function __construct()
        {
        }
    };

    $data = $dataClass::from([
        "deferred" => Lazy::inertiaDeferred('Deferred Value'),
    ]);

    expect($data->deferred)->toBeInstanceOf(InertiaDeferred::class);
    expect($data->all()['deferred'])->toBeInstanceOf(DeferProp::class);
    expect($data->all()['deferred']())->toBe('Deferred Value');

});

it('can use auto deferred to construct a inertia deferred property', function () {
    $dataClass = new class () extends Data {
        #[AutoInertiaDeferred]
        public InertiaDeferred|string $string;
    };

    $data = $dataClass::from(['string' => 'Deferred Value']);

    expect($data->string)->toBeInstanceOf(InertiaDeferred::class);
    expect($data->all()['string'])->toBeInstanceOf(DeferProp::class);
    expect($data->all()['string']())->toBe('Deferred Value');
});

it('can use class level auto deferred to construct a inertia deferred property', function () {
    #[AutoInertiaDeferred]
    class AutoDeferredData extends Data
    {
        public InertiaDeferred|string $string;
    }

    ;

    $data = AutoDeferredData::from(['string' => 'Deferred Value']);

    expect($data->string)->toBeInstanceOf(InertiaDeferred::class);
    expect($data->all()['string'])->toBeInstanceOf(DeferProp::class);
    expect($data->all()['string']())->toBe('Deferred Value');
});


describe('property-morphable creation tests', function () {
    enum TestPropertyMorphableEnum: string
    {
        case A = 'a';
        case B = 'b';
    }

    ;

    abstract class TestAbstractPropertyMorphableData extends Data implements PropertyMorphableData
    {
        public function __construct(
            #[PropertyForMorph]
            public TestPropertyMorphableEnum $variant
        ) {
        }

        public static function morph(array $properties): ?string
        {
            return match ($properties['variant'] ?? null) {
                TestPropertyMorphableEnum::A => TestPropertyMorphableDataA::class,
                TestPropertyMorphableEnum::B => TestPropertyMorphableDataB::class,
                default => null,
            };
        }
    }

    class TestPropertyMorphableDataA extends TestAbstractPropertyMorphableData
    {
        public function __construct(public string $a, public DummyBackedEnum $enum)
        {
            parent::__construct(TestPropertyMorphableEnum::A);
        }
    }

    class TestPropertyMorphableDataB extends TestAbstractPropertyMorphableData
    {
        public function __construct(public string $b)
        {
            parent::__construct(TestPropertyMorphableEnum::B);
        }
    }

    it('will allow property-morphable data to be created', function () {
        $dataA = TestAbstractPropertyMorphableData::from([
            'variant' => 'a',
            'a' => 'foo',
            'enum' => 'foo',
        ]);

        expect($dataA)
            ->toBeInstanceOf(TestPropertyMorphableDataA::class)
            ->variant->toEqual(TestPropertyMorphableEnum::A)
            ->a->toEqual('foo')
            ->enum->toEqual(DummyBackedEnum::FOO);

        $dataB = TestAbstractPropertyMorphableData::from([
            'variant' => 'b',
            'b' => 'bar',
        ]);

        expect($dataB)
            ->toBeInstanceOf(TestPropertyMorphableDataB::class)
            ->variant->toEqual(TestPropertyMorphableEnum::B)
            ->b->toEqual('bar');
    });

    it('will allow property-morphable data to be created from concrete', function () {
        $dataA = TestPropertyMorphableDataA::from([
            'a' => 'foo',
            'enum' => 'foo',
        ]);

        expect($dataA)
            ->toBeInstanceOf(TestPropertyMorphableDataA::class)
            ->variant->toEqual(TestPropertyMorphableEnum::A)
            ->a->toEqual('foo')
            ->enum->toEqual(DummyBackedEnum::FOO);
    });

    it('will allow property-morphable data to be created from a nested collection', function () {
        class NestedPropertyMorphableData extends Data
        {
            public function __construct(
                /** @var TestAbstractPropertyMorphableData[] */
                public ?DataCollection $nestedCollection,
            ) {
            }
        }

        $data = NestedPropertyMorphableData::from([
            'nestedCollection' => [
                ['variant' => 'a', 'a' => 'foo', 'enum' => 'foo'],
                ['variant' => 'b', 'b' => 'bar'],
            ],
        ]);

        expect($data->nestedCollection[0])
            ->toBeInstanceOf(TestPropertyMorphableDataA::class)
            ->variant->toEqual(TestPropertyMorphableEnum::A)
            ->a->toEqual('foo')
            ->enum->toEqual(DummyBackedEnum::FOO);

        expect($data->nestedCollection[1])
            ->toBeInstanceOf(TestPropertyMorphableDataB::class)
            ->variant->toEqual(TestPropertyMorphableEnum::B)
            ->b->toEqual('bar');
    });


    it('will allow property-morphable data to be created as a collection', function () {
        $collection = TestAbstractPropertyMorphableData::collect([
            ['variant' => 'a', 'a' => 'foo', 'enum' => DummyBackedEnum::FOO->value],
            ['variant' => 'b', 'b' => 'bar'],
        ]);

        expect($collection[0])
            ->toBeInstanceOf(TestPropertyMorphableDataA::class)
            ->variant->toEqual(TestPropertyMorphableEnum::A)
            ->a->toEqual('foo')
            ->enum->toEqual(DummyBackedEnum::FOO);

        expect($collection[1])
            ->toBeInstanceOf(TestPropertyMorphableDataB::class)
            ->variant->toEqual(TestPropertyMorphableEnum::B)
            ->b->toEqual('bar');
    });

    it('will only normalize payloads when a property morphable data class is selected', function () {
        abstract class TestMorphableDataWithSpecialNormalizerAbstract extends Data implements PropertyMorphableData
        {
            public function __construct(
                #[PropertyForMorph]
                public string $type,
            ) {
            }

            public static function morph(array $properties): ?string
            {
                return match ($properties['type']) {
                    'specific' => TestMorphableDataWithSpecialNormalizerSpecific::class,
                    default => null,
                };
            }

            public static function normalizers(): array
            {
                return [NormalizedNormalizer::class];
            }
        }

        class TestMorphableDataWithSpecialNormalizerSpecific extends TestMorphableDataWithSpecialNormalizerAbstract
        {
            public function __construct(
                public string $name,
            ) {
                parent::__construct('specific');
            }
        }

        $data = TestMorphableDataWithSpecialNormalizerAbstract::from([
            'type' => 'specific',
            'name' => 'Hello World',
        ]);

        expect($data)
            ->toBeInstanceOf(TestMorphableDataWithSpecialNormalizerSpecific::class)
            ->name->toEqual('Hello World')
            ->type->toEqual('specific');
    });

<<<<<<< HEAD
=======
    it('will allow property-morphable data to be created from a default', function () {
        abstract class TestAbstractPropertyMorphableDefaultData extends Data implements PropertyMorphableData
        {
            public function __construct(
                #[PropertyForMorph]
                public TestPropertyMorphableEnum $variant = TestPropertyMorphableEnum::A,
            ) {
            }

            public static function morph(array $properties): ?string
            {
                return match ($properties['variant'] ?? null) {
                    TestPropertyMorphableEnum::A => TestPropertyMorphableDefaultDataA::class,
                    default => null,
                };
            }
        }

        class TestPropertyMorphableDefaultDataA extends TestAbstractPropertyMorphableDefaultData
        {
            public function __construct(public string $a, public DummyBackedEnum $enum)
            {
                parent::__construct(TestPropertyMorphableEnum::A);
            }
        }

        $dataA = TestAbstractPropertyMorphableDefaultData::from([
            'a' => 'foo',
            'enum' => 'foo',
        ]);

        expect($dataA)
            ->toBeInstanceOf(TestPropertyMorphableDefaultDataA::class)
            ->variant->toEqual(TestPropertyMorphableEnum::A)
            ->a->toEqual('foo')
            ->enum->toEqual(DummyBackedEnum::FOO);
    });

>>>>>>> 2d88fe97
    it('will throw an exception when a property morphable data class is not found', function () {
        expect(fn () => TestAbstractPropertyMorphableData::from([
            'variant' => 'c',
        ]))->toThrow(CannotCreateAbstractClass::class);
    });
});<|MERGE_RESOLUTION|>--- conflicted
+++ resolved
@@ -1489,7 +1489,6 @@
         ->create();
 
     expect($dataClass::from($model)->all())->toBeEmpty();
-<<<<<<< HEAD
 
     $model->load('fakeNestedModels');
 
@@ -1500,18 +1499,6 @@
 });
 
 
-=======
-
-    $model->load('fakeNestedModels');
-
-    expect($dataClass::from($model)->all()['fakeNestedModels'])
-        ->toBeArray()
-        ->toHaveCount(2)
-        ->each()->toBeInstanceOf(FakeNestedModelData::class);
-});
-
-
->>>>>>> 2d88fe97
 it('can create a data object with inertia deferred properties', function () {
     $dataClass = new class () extends Data {
         public InertiaDeferred|string $deferred;
@@ -1529,7 +1516,6 @@
     expect($data->all()['deferred'])->toBeInstanceOf(DeferProp::class);
     expect($data->all()['deferred']())->toBe('Deferred Value');
 
-<<<<<<< HEAD
 });
 
 it('can create a data object with inertia deferred closure', function () {
@@ -1551,29 +1537,6 @@
 
 });
 
-=======
-});
-
-it('can create a data object with inertia deferred closure', function () {
-    $dataClass = new class () extends Data {
-        public InertiaDeferred|string $deferred;
-
-        public function __construct()
-        {
-        }
-    };
-
-    $data = $dataClass::from([
-        "deferred" => Lazy::inertiaDeferred(fn () => 'Deferred Value'),
-    ]);
-
-    expect($data->deferred)->toBeInstanceOf(InertiaDeferred::class);
-    expect($data->all()['deferred'])->toBeInstanceOf(DeferProp::class);
-    expect($data->all()['deferred']())->toBe('Deferred Value');
-
-});
-
->>>>>>> 2d88fe97
 it('can create a data object with inertia deferred value', function () {
     $dataClass = new class () extends Data {
         public InertiaDeferred|string $deferred;
@@ -1794,8 +1757,6 @@
             ->type->toEqual('specific');
     });
 
-<<<<<<< HEAD
-=======
     it('will allow property-morphable data to be created from a default', function () {
         abstract class TestAbstractPropertyMorphableDefaultData extends Data implements PropertyMorphableData
         {
@@ -1834,7 +1795,6 @@
             ->enum->toEqual(DummyBackedEnum::FOO);
     });
 
->>>>>>> 2d88fe97
     it('will throw an exception when a property morphable data class is not found', function () {
         expect(fn () => TestAbstractPropertyMorphableData::from([
             'variant' => 'c',
