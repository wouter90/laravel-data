<?php

use Illuminate\Pagination\AbstractPaginator;
use Illuminate\Pagination\CursorPaginator;
use Illuminate\Pagination\LengthAwarePaginator;
use Illuminate\Support\Collection;
use Illuminate\Support\LazyCollection;
use Spatie\LaravelData\Concerns\DeprecatedData;
use Spatie\LaravelData\Contracts\DeprecatedData as DeprecatedDataContract;
use Spatie\LaravelData\CursorPaginatedDataCollection;
use Spatie\LaravelData\Data;
use Spatie\LaravelData\DataCollection;
use Spatie\LaravelData\PaginatedDataCollection;
use Spatie\LaravelData\Tests\Fakes\DataCollections\CustomDataCollection;
use Spatie\LaravelData\Tests\Fakes\DataCollections\CustomPaginatedDataCollection;
use Spatie\LaravelData\Tests\Fakes\DefaultLazyData;
use Spatie\LaravelData\Tests\Fakes\LazyData;
use Spatie\LaravelData\Tests\Fakes\SimpleData;

use function Spatie\Snapshots\assertMatchesJsonSnapshot;
use function Spatie\Snapshots\assertMatchesSnapshot;

it('can get a paginated data collection', function () {
    $items = Collection::times(100, fn (int $index) => "Item {$index}");

    $paginator = new LengthAwarePaginator(
        $items->forPage(1, 15),
        100,
        15
    );

    $collection = new PaginatedDataCollection(SimpleData::class, $paginator);

    expect($collection)->toBeInstanceOf(PaginatedDataCollection::class);
    assertMatchesJsonSnapshot($collection->toJson());
});

it('can get a paginated cursor data collection', function () {
    $items = Collection::times(100, fn (int $index) => "Item {$index}");

    $paginator = new CursorPaginator(
        $items,
        15,
    );

    $collection = new CursorPaginatedDataCollection(SimpleData::class, $paginator);

    if (version_compare(app()->version(), '9.0.0', '<=')) {
        $this->markTestIncomplete('Laravel 8 uses a different format');
    }

    expect($collection)->toBeInstanceOf(CursorPaginatedDataCollection::class);
    assertMatchesJsonSnapshot($collection->toJson());
});

test('a collection can be constructed with data object', function () {
    $collectionA = new DataCollection(SimpleData::class, [
        SimpleData::from('A'),
        SimpleData::from('B'),
    ]);

    $collectionB = SimpleData::collect([
        'A',
        'B',
    ], DataCollection::class);

    expect($collectionB)->toArray()
        ->toMatchArray($collectionA->toArray());
});

test('a collection can be filtered', function () {
    $collection = new DataCollection(SimpleData::class, ['A', 'B']);

    $filtered = $collection->filter(fn (SimpleData $data) => $data->string === 'A')->toArray();

    expect([
        ['string' => 'A'],
    ])
        ->toMatchArray($filtered);
});

test('a collection can be transformed', function () {
    $collection = new DataCollection(SimpleData::class, ['A', 'B']);

    $filtered = $collection->through(fn (SimpleData $data) => new SimpleData("{$data->string}x"))->toArray();

    expect($filtered)->toMatchArray([
        ['string' => 'Ax'],
        ['string' => 'Bx'],
    ]);
});

test('a paginated collection can be transformed', function () {
    $collection = new PaginatedDataCollection(
        SimpleData::class,
        new LengthAwarePaginator(['A', 'B'], 2, 15),
    );

    $filtered = $collection->through(fn (SimpleData $data) => new SimpleData("{$data->string}x"))->toArray();

    expect($filtered['data'])->toMatchArray([
        ['string' => 'Ax'],
        ['string' => 'Bx'],
    ]);
});

it('is iteratable', function () {
    $collection = new DataCollection(SimpleData::class, [
        'A', 'B', 'C', 'D',
    ]);

    $letters = [];

    foreach ($collection as $item) {
        $letters[] = $item->string;
    }

    expect($letters)->toMatchArray(['A', 'B', 'C', 'D']);
});

it('has array access', function (DataCollection $collection) {
    // Count
    expect($collection)->toHaveCount(4);

    // Offset exists
    expect($collection[3])->not->toBeEmpty();

    expect(empty($collection[5]))->toBeTrue();

    // Offset get
    expect(SimpleData::from('A'))->toEqual($collection[0]);

    expect(SimpleData::from('D'))->toEqual($collection[3]);

    if ($collection->items() instanceof AbstractPaginator || $collection->items() instanceof CursorPaginator) {
        return;
    }

    // Offset set
    $collection[2] = 'And now something completely different';
    $collection[4] = 'E';

    expect(
        SimpleData::from('And now something completely different')
    )
        ->toEqual($collection[2]);
    expect(SimpleData::from('E'))->toEqual($collection[4]);

    // Offset unset
    unset($collection[4]);

    expect($collection)->toHaveCount(4);
})->with('array-access-collections');

it('can dynamically include data based upon the request', function () {
    LazyData::$allowedIncludes = [''];

    $response = (new DataCollection(LazyData::class, ['Ruben', 'Freek', 'Brent']))->toResponse(request());

    expect($response)->getData(true)
        ->toMatchArray([
            [],
            [],
            [],
        ]);

    LazyData::$allowedIncludes = ['name'];

    $includedResponse = (new DataCollection(LazyData::class, ['Ruben', 'Freek', 'Brent']))->toResponse(request()->merge([
        'include' => 'name',
    ]));

    expect($includedResponse)->getData(true)
        ->toMatchArray([
            ['name' => 'Ruben'],
            ['name' => 'Freek'],
            ['name' => 'Brent'],
        ]);
});

it('can disabled manually including data in the request', function () {
    LazyData::$allowedIncludes = [];

    $response = (new DataCollection(LazyData::class, ['Ruben', 'Freek', 'Brent']))->toResponse(request()->merge([
        'include' => 'name',
    ]));

    expect($response)->getData(true)
        ->toMatchArray([
            [],
            [],
            [],
        ]);

    LazyData::$allowedIncludes = ['name'];

    $response = (new DataCollection(LazyData::class, ['Ruben', 'Freek', 'Brent']))->toResponse(request()->merge([
        'include' => 'name',
    ]));

    expect($response)->getData(true)
        ->toMatchArray([
            ['name' => 'Ruben'],
            ['name' => 'Freek'],
            ['name' => 'Brent'],
        ]);

    LazyData::$allowedIncludes = null;

    $response = (new DataCollection(LazyData::class, ['Ruben', 'Freek', 'Brent']))->toResponse(request()->merge([
        'include' => 'name',
    ]));

    expect($response)->getData(true)
        ->toMatchArray([
            ['name' => 'Ruben'],
            ['name' => 'Freek'],
            ['name' => 'Brent'],
        ]);
});

it('can dynamically exclude data based upon the request', function () {
    DefaultLazyData::$allowedExcludes = [];

    $response = (new DataCollection(DefaultLazyData::class, ['Ruben', 'Freek', 'Brent']))->toResponse(request());

    expect($response)->getData(true)
        ->toMatchArray([
            ['name' => 'Ruben'],
            ['name' => 'Freek'],
            ['name' => 'Brent'],
        ]);

    DefaultLazyData::$allowedExcludes = ['name'];

    $excludedResponse = (new DataCollection(DefaultLazyData::class, ['Ruben', 'Freek', 'Brent']))->toResponse(request()->merge([
        'exclude' => 'name',
    ]));

    expect($excludedResponse)->getData(true)
        ->toMatchArray([
            [],
            [],
            [],
        ]);
});

it('can disable manually excluding data in the request', function () {
    DefaultLazyData::$allowedExcludes = [];

    $response = (new DataCollection(DefaultLazyData::class, ['Ruben', 'Freek', 'Brent']))->toResponse(request()->merge([
        'exclude' => 'name',
    ]));

    expect($response)->getData(true)
        ->toMatchArray([
            ['name' => 'Ruben'],
            ['name' => 'Freek'],
            ['name' => 'Brent'],
        ]);

    DefaultLazyData::$allowedExcludes = ['name'];

    $response = (new DataCollection(DefaultLazyData::class, ['Ruben', 'Freek', 'Brent']))->toResponse(request()->merge([
        'exclude' => 'name',
    ]));

    expect($response)->getData(true)
        ->toMatchArray([
            [],
            [],
            [],
        ]);

    DefaultLazyData::$allowedExcludes = null;

    $response = (new DataCollection(DefaultLazyData::class, ['Ruben', 'Freek', 'Brent']))->toResponse(request()->merge([
        'exclude' => 'name',
    ]));

    expect($response)->getData(true)
        ->toMatchArray([
            [],
            [],
            [],
        ]);
});

it('can update data properties withing a collection', function () {
    $collection = new DataCollection(LazyData::class, [
        LazyData::from('Never gonna give you up!'),
    ]);

    expect($collection->include('name')->toArray())
        ->toMatchArray([
            ['name' => 'Never gonna give you up!'],
        ]);

    $collection[0]->name = 'Giving Up on Love';

    expect($collection->include('name')->toArray())
        ->toMatchArray([
            ['name' => 'Giving Up on Love'],
        ]);

    $collection[] = LazyData::from('Cry for help');

    expect($collection->include('name')->toArray())
        ->toMatchArray([
            ['name' => 'Giving Up on Love'],
            ['name' => 'Cry for help'],
        ]);

    unset($collection[0]);

    expect($collection->include('name')->toArray())
        ->toMatchArray([
            1 => ['name' => 'Cry for help'],
        ]);
});

it('supports lazy collections', function () {
    $lazyCollection = new LazyCollection(function () {
        $items = [
            'Never gonna give you up!',
            'Giving Up on Love',
        ];

        foreach ($items as $item) {
            yield $item;
        }
    });

    $collection = new DataCollection(SimpleData::class, $lazyCollection);

    expect($collection)->items()
        ->toMatchArray([
            SimpleData::from('Never gonna give you up!'),
            SimpleData::from('Giving Up on Love'),
        ]);

    $transformed = $collection->through(function (SimpleData $data) {
        $data->string = strtoupper($data->string);

        return $data;
    })->filter(fn (SimpleData $data) => $data->string === strtoupper('Never gonna give you up!'))->toArray();

    expect($transformed)->toMatchArray([
        ['string' => strtoupper('Never gonna give you up!')],
    ]);
});

it('can convert a data collection into a Laravel collection', function () {
    expect(
        collect([
            SimpleData::from('A'),
            SimpleData::from('B'),
            SimpleData::from('C'),
        ])
    )
        ->toEqual(
            (new DataCollection(SimpleData::class, ['A', 'B', 'C']))->toCollection()
        );
});

test('a collection can be transformed to JSON', function () {
    $collection = (new DataCollection(SimpleData::class, ['A', 'B', 'C']));

    expect('[{"string":"A"},{"string":"B"},{"string":"C"}]')
        ->toEqual($collection->toJson())
        ->toEqual(json_encode($collection));
});

it('will cast data object into the data collection objects', function () {
    $dataClass = new class ('') extends Data {
        public function __construct(public string $otherString)
        {
        }

        public static function fromSimpleData(SimpleData $simpleData): static
        {
            return new self($simpleData->string);
        }
    };

    $collection = new DataCollection($dataClass::class, [
        SimpleData::from('A'),
        SimpleData::from('B'),
    ]);

    expect($collection[0])
        ->toBeInstanceOf($dataClass::class)
        ->otherString->toEqual('A');

    expect($collection[1])
        ->toBeInstanceOf($dataClass::class)
        ->otherString->toEqual('B');
});

it('can reset the keys', function () {
    $collection = new DataCollection(SimpleData::class, [
        1 => SimpleData::from('a'),
        3 => SimpleData::from('b'),
    ]);

    expect(
        new DataCollection(SimpleData::class, [
            0 => SimpleData::from('a'),
            1 => SimpleData::from('b'),
        ])
    )->toEqual($collection->values());
});

it('can use magical creation methods to create a collection', function () {
    $collection = new DataCollection(SimpleData::class, ['A', 'B']);

    expect($collection->toCollection()->all())
        ->toMatchArray([
            SimpleData::from('A'),
            SimpleData::from('B'),
        ]);
});

it('can return a custom data collection when collecting data', function () {
    $class = new class ('') extends Data implements DeprecatedDataContract {
        use DeprecatedData;

        protected static string $_collectionClass = CustomDataCollection::class;

        public function __construct(public string $string)
        {
        }
    };

    $collection = $class::collection([
        ['string' => 'A'],
        ['string' => 'B'],
    ]);

    expect($collection)->toBeInstanceOf(CustomDataCollection::class);
});

it('can return a custom paginated data collection when collecting data', function () {
    $class = new class ('') extends Data implements DeprecatedDataContract {
        use DeprecatedData;

        protected static string $_paginatedCollectionClass = CustomPaginatedDataCollection::class;

        public function __construct(public string $string)
        {
        }
    };

    $collection = $class::collection(new LengthAwarePaginator([['string' => 'A'], ['string' => 'B']], 2, 15));

    expect($collection)->toBeInstanceOf(CustomPaginatedDataCollection::class);
});

it(
    'can perform some collection operations',
    function (string $operation, array $arguments, array $expected) {
        $collection = new DataCollection(SimpleData::class, ['A', 'B', 'C']);

        $changedCollection = $collection->{$operation}(...$arguments);

        expect($changedCollection->toArray())
            ->toEqual($expected);
    }
)->with('collection-operations');

it('can return a sole data object', function () {
    $collection = new DataCollection(SimpleData::class, ['A', 'B']);

    $filtered = $collection->sole('string', '=', 'A');

    expect('A')
        ->toEqual($filtered->string);
});

it('can return a sole data object without specifying an operator', function () {
    $collection = new DataCollection(SimpleData::class, ['A', 'B']);

    $filtered = $collection->sole('string', 'A');

    expect('A')
        ->toEqual($filtered->string);
});

test('a collection can be merged', function () {
    $collectionA = SimpleData::collect(collect(['A', 'B']));
    $collectionB = SimpleData::collect(collect(['C', 'D']));

    $filtered = $collectionA->merge($collectionB)->toArray();

    expect([
        ['string' => 'A'],
        ['string' => 'B'],
        ['string' => 'C'],
        ['string' => 'D'],
    ])
        ->toMatchArray($filtered);
});

it('can serialize and unserialize a data collection', function () {
    $collection = new DataCollection(SimpleData::class, ['A', 'B']);

    $serialized = serialize($collection);

    assertMatchesSnapshot($serialized);

    $unserialized = unserialize($serialized);

    expect($unserialized)->toBeInstanceOf(DataCollection::class);
    expect($unserialized)->toEqual(new DataCollection(SimpleData::class, ['A', 'B']));
});

it('during the serialization process some properties are thrown away', function () {
    $collection = new DataCollection(SimpleData::class, ['A', 'B']);

    $collection->include('test');
    $collection->exclude('test');
    $collection->only('test');
    $collection->except('test');
    $collection->wrap('test');

    $unserialized = unserialize(serialize($collection));

    $invaded = invade($unserialized);

<<<<<<< HEAD
    expect($invaded->_dataContext)->toBeNull();
=======
    expect($invaded->_partialTrees)->toBeNull();
    expect($invaded->_includes)->toBeEmpty();
    expect($invaded->_excludes)->toBeEmpty();
    expect($invaded->_only)->toBeEmpty();
    expect($invaded->_except)->toBeEmpty();
    expect($invaded->_wrap)->toBeNull();
});

it('can create an empty collection passing null', function () {
    $collection = SimpleData::collection(null);

    expect($collection)->toBeInstanceOf(DataCollection::class);
    expect($collection->toJson())->toBe('[]');
>>>>>>> 5b122059
});<|MERGE_RESOLUTION|>--- conflicted
+++ resolved
@@ -527,15 +527,7 @@
 
     $invaded = invade($unserialized);
 
-<<<<<<< HEAD
     expect($invaded->_dataContext)->toBeNull();
-=======
-    expect($invaded->_partialTrees)->toBeNull();
-    expect($invaded->_includes)->toBeEmpty();
-    expect($invaded->_excludes)->toBeEmpty();
-    expect($invaded->_only)->toBeEmpty();
-    expect($invaded->_except)->toBeEmpty();
-    expect($invaded->_wrap)->toBeNull();
 });
 
 it('can create an empty collection passing null', function () {
@@ -543,5 +535,4 @@
 
     expect($collection)->toBeInstanceOf(DataCollection::class);
     expect($collection->toJson())->toBe('[]');
->>>>>>> 5b122059
 });