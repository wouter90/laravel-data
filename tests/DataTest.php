<?php

use Carbon\Carbon;
use Carbon\CarbonImmutable;
use Illuminate\Contracts\Support\Arrayable;
use Illuminate\Database\Eloquent\Model;
use Illuminate\Foundation\Http\FormRequest;
use Illuminate\Support\Collection;
use Inertia\LazyProp;
use Spatie\LaravelData\Attributes\DataCollectionOf;
use Spatie\LaravelData\Attributes\MapOutputName;
use Spatie\LaravelData\Attributes\WithCast;
use Spatie\LaravelData\Attributes\WithCastable;
use Spatie\LaravelData\Attributes\WithTransformer;
use Spatie\LaravelData\Casts\DateTimeInterfaceCast;
use Spatie\LaravelData\Concerns\AppendableData;
use Spatie\LaravelData\Concerns\BaseData;
use Spatie\LaravelData\Concerns\ContextableData;
use Spatie\LaravelData\Concerns\DefaultableData;
use Spatie\LaravelData\Concerns\IncludeableData;
use Spatie\LaravelData\Concerns\ResponsableData;
use Spatie\LaravelData\Concerns\TransformableData;
use Spatie\LaravelData\Concerns\ValidateableData;
use Spatie\LaravelData\Concerns\WireableData;
use Spatie\LaravelData\Concerns\WrappableData;
use Spatie\LaravelData\Contracts\DataObject;
use Spatie\LaravelData\Data;
use Spatie\LaravelData\DataCollection;
use Spatie\LaravelData\Exceptions\CannotCreateData;
use Spatie\LaravelData\Lazy;
use Spatie\LaravelData\Optional;
use Spatie\LaravelData\Support\Lazy\InertiaLazy;
use Spatie\LaravelData\Support\Transformation\TransformationContextFactory;
use Spatie\LaravelData\Tests\Fakes\Castables\SimpleCastable;
use Spatie\LaravelData\Tests\Fakes\Casts\ConfidentialDataCast;
use Spatie\LaravelData\Tests\Fakes\Casts\ConfidentialDataCollectionCast;
use Spatie\LaravelData\Tests\Fakes\Casts\ContextAwareCast;
use Spatie\LaravelData\Tests\Fakes\Casts\StringToUpperCast;
use Spatie\LaravelData\Tests\Fakes\CircData;
use Spatie\LaravelData\Tests\Fakes\DataWithMapper;
use Spatie\LaravelData\Tests\Fakes\DefaultLazyData;
use Spatie\LaravelData\Tests\Fakes\DummyDto;
use Spatie\LaravelData\Tests\Fakes\EnumData;
use Spatie\LaravelData\Tests\Fakes\Enums\DummyBackedEnum;
use Spatie\LaravelData\Tests\Fakes\ExceptData;
use Spatie\LaravelData\Tests\Fakes\FakeModelData;
use Spatie\LaravelData\Tests\Fakes\FakeNestedModelData;
use Spatie\LaravelData\Tests\Fakes\LazyData;
use Spatie\LaravelData\Tests\Fakes\Models\DummyModel;
use Spatie\LaravelData\Tests\Fakes\Models\FakeNestedModel;
use Spatie\LaravelData\Tests\Fakes\MultiData;
use Spatie\LaravelData\Tests\Fakes\MultiLazyData;
use Spatie\LaravelData\Tests\Fakes\MultiNestedData;
use Spatie\LaravelData\Tests\Fakes\NestedData;
use Spatie\LaravelData\Tests\Fakes\NestedLazyData;
use Spatie\LaravelData\Tests\Fakes\OnlyData;
use Spatie\LaravelData\Tests\Fakes\PartialClassConditionalData;
use Spatie\LaravelData\Tests\Fakes\SimpleData;
use Spatie\LaravelData\Tests\Fakes\SimpleDataWithMappedProperty;
use Spatie\LaravelData\Tests\Fakes\SimpleDataWithoutConstructor;
use Spatie\LaravelData\Tests\Fakes\SimpleDataWithWrap;
use Spatie\LaravelData\Tests\Fakes\Transformers\ConfidentialDataCollectionTransformer;
use Spatie\LaravelData\Tests\Fakes\Transformers\ConfidentialDataTransformer;
use Spatie\LaravelData\Tests\Fakes\Transformers\StringToUpperTransformer;
use Spatie\LaravelData\Tests\Fakes\UlarData;
use Spatie\LaravelData\Tests\Fakes\UnionData;
use Spatie\LaravelData\Transformers\DateTimeInterfaceTransformer;
use Spatie\LaravelData\WithData;

use function Spatie\Snapshots\assertMatchesSnapshot;

it('can create a resource', function () {
    $data = new SimpleData('Ruben');

    expect($data->toArray())->toMatchArray([
        'string' => 'Ruben',
    ]);
});

it('can create a collection of resources', function () {
    $collection = SimpleData::collect(collect([
        'Ruben',
        'Freek',
        'Brent',
    ]), DataCollection::class);

    expect($collection->toArray())
        ->toMatchArray([
            ['string' => 'Ruben'],
            ['string' => 'Freek'],
            ['string' => 'Brent'],
        ]);
});

it('can include a lazy property', function () {
    $data = new LazyData(Lazy::create(fn () => 'test'));

    //    expect($data->toArray())->toBe([]);

    expect($data->include('name')->toArray())
        ->toMatchArray([
            'name' => 'test',
        ]);
});

it('can have a prefilled in lazy property', function () {
    $data = new LazyData('test');

    expect($data->toArray())->toMatchArray([
        'name' => 'test',
    ]);

    expect($data->include('name')->toArray())
        ->toMatchArray([
            'name' => 'test',
        ]);
});

it('can include a nested lazy property', function () {
    class TestIncludeableNestedLazyDataProperties extends Data
    {
        public function __construct(
            public LazyData|Lazy $data,
            #[DataCollectionOf(LazyData::class)]
            public array|Lazy $collection,
        ) {
        }
    }


    $data = new \TestIncludeableNestedLazyDataProperties(
        Lazy::create(fn () => LazyData::from('Hello')),
        Lazy::create(fn () => LazyData::collect(['is', 'it', 'me', 'your', 'looking', 'for',])),
    );

    expect((clone $data)->toArray())->toBe([]);

    expect((clone $data)->include('data')->toArray())
        ->toMatchArray([
            'data' => [],
        ]);

    expect((clone $data)->include('data.name')->toArray())
        ->toMatchArray([
            'data' => ['name' => 'Hello'],
        ]);

    expect((clone $data)->include('collection')->toArray())
        ->toMatchArray([
            'collection' => [
                [],
                [],
                [],
                [],
                [],
                [],
            ],
        ]);

    expect((clone $data)->include('collection.name')->toArray())
        ->toMatchArray([
            'collection' => [
                ['name' => 'is'],
                ['name' => 'it'],
                ['name' => 'me'],
                ['name' => 'your'],
                ['name' => 'looking'],
                ['name' => 'for'],
            ],
        ]);
});

it('can include specific nested data', function () {
    class TestSpecificDefinedIncludeableCollectedAndNestedLazyData extends Data
    {
        public function __construct(
            #[DataCollectionOf(MultiLazyData::class)]
            public array|Lazy $songs
        ) {
        }
    }

    $collection = Lazy::create(fn () => MultiLazyData::collect([
        DummyDto::rick(),
        DummyDto::bon(),
    ]));

    $data = new \TestSpecificDefinedIncludeableCollectedAndNestedLazyData($collection);

    expect($data->include('songs.name')->toArray())
        ->toMatchArray([
            'songs' => [
                ['name' => DummyDto::rick()->name],
                ['name' => DummyDto::bon()->name],
            ],
        ]);

    expect($data->include('songs.{name,artist}')->toArray())
        ->toMatchArray([
            'songs' => [
                [
                    'name' => DummyDto::rick()->name,
                    'artist' => DummyDto::rick()->artist,
                ],
                [
                    'name' => DummyDto::bon()->name,
                    'artist' => DummyDto::bon()->artist,
                ],
            ],
        ]);

    expect($data->include('songs.*')->toArray())
        ->toMatchArray([
            'songs' => [
                [
                    'name' => DummyDto::rick()->name,
                    'artist' => DummyDto::rick()->artist,
                    'year' => DummyDto::rick()->year,
                ],
                [
                    'name' => DummyDto::bon()->name,
                    'artist' => DummyDto::bon()->artist,
                    'year' => DummyDto::bon()->year,
                ],
            ],
        ]);
});

it('can have a conditional lazy data', function () {
    $blueprint = new class () extends Data {
        public function __construct(
            public string|Lazy|null $name = null
        ) {
        }

        public static function create(string $name): static
        {
            return new self(
                Lazy::when(fn () => $name === 'Ruben', fn () => $name)
            );
        }
    };

    $data = $blueprint::create('Freek');

    expect($data->toArray())->toBe([]);

    $data = $blueprint::create('Ruben');

    expect($data->toArray())->toMatchArray(['name' => 'Ruben']);
});

it('cannot have conditional lazy data manually loaded', function () {
    $blueprint = new class () extends Data {
        public function __construct(
            public string|Lazy|null $name = null
        ) {
        }

        public static function create(string $name): static
        {
            return new self(
                Lazy::when(fn () => $name === 'Ruben', fn () => $name)
            );
        }
    };

    $data = $blueprint::create('Freek');

    expect($data->include('name')->toArray())->toBeEmpty();
});

it('can include data based upon relations loaded', function () {
    $model = FakeNestedModel::factory()->create();

    $transformed = FakeNestedModelData::createWithLazyWhenLoaded($model)->all();

    expect($transformed)->not->toHaveKey('fake_model');

    $transformed = FakeNestedModelData::createWithLazyWhenLoaded($model->load('fakeModel'))->all();

    expect($transformed)->toHaveKey('fake_model')
        ->and($transformed['fake_model'])->toBeInstanceOf(FakeModelData::class);
});

it('can include data based upon relations loaded when they are null', function () {
    $model = FakeNestedModel::factory(['fake_model_id' => null])->create();

    $transformed = FakeNestedModelData::createWithLazyWhenLoaded($model)->all();

    expect($transformed)->not->toHaveKey('fake_model');

    $transformed = FakeNestedModelData::createWithLazyWhenLoaded($model->load('fakeModel'))->all();

    expect($transformed)->toHaveKey('fake_model')
        ->and($transformed['fake_model'])->toBeNull();
});

it('can have default included lazy data', function () {
    $data = new class ('Freek') extends Data {
        public function __construct(public string|Lazy $name)
        {
        }
    };

    expect($data->toArray())->toMatchArray(['name' => 'Freek']);
});

it('can exclude default lazy data', function () {
    $data = DefaultLazyData::from('Freek');

    expect($data->exclude('name')->toArray())->toBe([]);
});

it('always transforms lazy inertia data to inertia lazy props', function () {
    $blueprint = new class () extends Data {
        public function __construct(
            public string|InertiaLazy|null $name = null
        ) {
        }

        public static function create(string $name): static
        {
            return new self(
                Lazy::inertia(fn () => $name)
            );
        }
    };

    $data = $blueprint::create('Freek');

    expect($data->toArray()['name'])->toBeInstanceOf(LazyProp::class);
});

it('can get the empty version of a data object', function () {
    $dataClass = new class () extends Data {
        public string $property;

        public string|Lazy $lazyProperty;

        public array $array;

        public Collection $collection;

        #[DataCollectionOf(SimpleData::class)]
        public DataCollection $dataCollection;

        public SimpleData $data;

        public Lazy|SimpleData $lazyData;

        public bool $defaultProperty = true;
    };

    expect($dataClass::empty())->toMatchArray([
        'property' => null,
        'lazyProperty' => null,
        'array' => [],
        'collection' => [],
        'dataCollection' => [],
        'data' => [
            'string' => null,
        ],
        'lazyData' => [
            'string' => null,
        ],
        'defaultProperty' => true,
    ]);
});

it('can overwrite properties in an empty version of a data object', function () {
    expect(SimpleData::empty())->toMatchArray([
        'string' => null,
    ]);

    expect(SimpleData::empty(['string' => 'Ruben']))->toMatchArray([
        'string' => 'Ruben',
    ]);
});

it('will use transformers to convert specific types', function () {
    $date = new DateTime('16 may 1994');

    $data = new class ($date) extends Data {
        public function __construct(public DateTime $date)
        {
        }
    };

    expect($data->toArray())->toMatchArray(['date' => '1994-05-16T00:00:00+00:00']);
});

it('can manually specific a transformer', function () {
    $date = new DateTime('16 may 1994');

    $data = new class ($date) extends Data {
        public function __construct(
            #[WithTransformer(DateTimeInterfaceTransformer::class, 'd-m-Y')]
            public $date
        ) {
        }
    };

    expect($data->toArray())->toMatchArray(['date' => '16-05-1994']);
});

test('a transformer will never handle a null value', function () {
    $data = new class (null) extends Data {
        public function __construct(
            #[WithTransformer(DateTimeInterfaceTransformer::class, 'd-m-Y')]
            public $date
        ) {
        }
    };

    expect($data->toArray())->toMatchArray(['date' => null]);
});

it('can dynamically include data based upon the request', function () {
    LazyData::$allowedIncludes = [];

    $response = LazyData::from('Ruben')->toResponse(request());

    expect($response)->getData(true)->toBe([]);

    LazyData::$allowedIncludes = ['name'];

    $includedResponse = LazyData::from('Ruben')->toResponse(request()->merge([
        'include' => 'name',
    ]));

    expect($includedResponse)->getData(true)
        ->toMatchArray(['name' => 'Ruben']);
});

it('can disabled including data dynamically from the request', function () {
    LazyData::$allowedIncludes = [];

    $response = LazyData::from('Ruben')->toResponse(request()->merge([
        'include' => 'name',
    ]));

    expect($response->getData(true))->toBe([]);

    LazyData::$allowedIncludes = ['name'];

    $response = LazyData::from('Ruben')->toResponse(request()->merge([
        'include' => 'name',
    ]));

    expect($response->getData(true))->toBeArray(['name' => 'Ruben']);

    LazyData::$allowedIncludes = null;

    $response = LazyData::from('Ruben')->toResponse(request()->merge([
        'include' => 'name',
    ]));

    expect($response->getData(true))->toMatchArray(['name' => 'Ruben']);
});

it('can dynamically exclude data based upon the request', function () {
    DefaultLazyData::$allowedExcludes = [];

    $response = DefaultLazyData::from('Ruben')->toResponse(request());

    expect($response->getData(true))->toMatchArray(['name' => 'Ruben']);

    DefaultLazyData::$allowedExcludes = ['name'];

    $excludedResponse = DefaultLazyData::from('Ruben')->toResponse(request()->merge([
        'exclude' => 'name',
    ]));

    expect($excludedResponse->getData(true))->toBe([]);
});

it('can disabled excluding data dynamically from the request', function () {
    DefaultLazyData::$allowedExcludes = [];

    $response = DefaultLazyData::from('Ruben')->toResponse(request()->merge([
        'exclude' => 'name',
    ]));

    expect($response->getData(true))->toMatchArray(['name' => 'Ruben']);

    DefaultLazyData::$allowedExcludes = ['name'];

    $response = DefaultLazyData::from('Ruben')->toResponse(request()->merge([
        'exclude' => 'name',
    ]));

    expect($response->getData(true))->toBe([]);

    DefaultLazyData::$allowedExcludes = null;

    $response = DefaultLazyData::from('Ruben')->toResponse(request()->merge([
        'exclude' => 'name',
    ]));

    expect($response->getData(true))->toBe([]);
});

it('can disabled only data dynamically from the request', function () {
    OnlyData::$allowedOnly = [];

    $response = OnlyData::from([
        'first_name' => 'Ruben',
        'last_name' => 'Van Assche',
    ])->toResponse(request()->merge([
        'only' => 'first_name',
    ]));

    expect($response->getData(true))->toBe([
        'first_name' => 'Ruben',
        'last_name' => 'Van Assche',
    ]);

    OnlyData::$allowedOnly = ['first_name'];

    $response = OnlyData::from(['first_name' => 'Ruben', 'last_name' => 'Van Assche'])->toResponse(request()->merge([
        'only' => 'first_name',
    ]));

    expect($response->getData(true))->toMatchArray([
        'first_name' => 'Ruben',
    ]);

    OnlyData::$allowedOnly = null;

    $response = OnlyData::from(['first_name' => 'Ruben', 'last_name' => 'Van Assche'])->toResponse(request()->merge([
        'only' => 'first_name',
    ]));

    expect($response->getData(true))->toMatchArray([
        'first_name' => 'Ruben',
    ]);
});

it('can disabled except data dynamically from the request', function () {
    ExceptData::$allowedExcept = [];

    $response = ExceptData::from(['first_name' => 'Ruben', 'last_name' => 'Van Assche'])->toResponse(request()->merge([
        'except' => 'first_name',
    ]));

    expect($response->getData(true))->toMatchArray([
        'first_name' => 'Ruben',
        'last_name' => 'Van Assche',
    ]);

    ExceptData::$allowedExcept = ['first_name'];

    $response = ExceptData::from(['first_name' => 'Ruben', 'last_name' => 'Van Assche'])->toResponse(request()->merge([
        'except' => 'first_name',
    ]));

    expect($response->getData(true))->toMatchArray([
        'last_name' => 'Van Assche',
    ]);

    ExceptData::$allowedExcept = null;

    $response = ExceptData::from(['first_name' => 'Ruben', 'last_name' => 'Van Assche'])->toResponse(request()->merge([
        'except' => 'first_name',
    ]));

    expect($response->getData(true))->toMatchArray([
        'last_name' => 'Van Assche',
    ]);
});

it('can get the data object without transforming', function () {
    $data = new class (
        $dataObject = new SimpleData('Test'),
        $dataCollection = new DataCollection(SimpleData::class, ['A', 'B']),
        Lazy::create(fn () => new SimpleData('Lazy')),
        'Test',
        $transformable = new DateTime('16 may 1994')
    ) extends Data {
        public function __construct(
            public SimpleData $data,
            #[DataCollectionOf(SimpleData::class)]
            public DataCollection $dataCollection,
            public Lazy|Data $lazy,
            public string $string,
            public DateTime $transformable
        ) {
        }
    };

    expect($data->all())->toMatchArray([
        'data' => $dataObject,
        'dataCollection' => $dataCollection,
        'string' => 'Test',
        'transformable' => $transformable,
    ]);

    expect($data->include('lazy')->all())->toMatchArray([
        'data' => $dataObject,
        'dataCollection' => $dataCollection,
        'lazy' => (new SimpleData('Lazy')),
        'string' => 'Test',
        'transformable' => $transformable,
    ]);
});

it('can append data via method overwriting', function () {
    $data = new class ('Freek') extends Data {
        public function __construct(public string $name)
        {
        }

        public function with(): array
        {
            return ['alt_name' => "{$this->name} from Spatie"];
        }
    };

    expect($data->toArray())->toMatchArray([
        'name' => 'Freek',
        'alt_name' => 'Freek from Spatie',
    ]);
});

it('can append data via method overwriting with closures', function () {
    $data = new class ('Freek') extends Data {
        public function __construct(public string $name)
        {
        }

        public function with(): array
        {
            return ['alt_name' => static function (self $data) {
                return $data->name . ' from Spatie via closure';
            }];
        }
    };

    expect($data->toArray())->toMatchArray([
        'name' => 'Freek',
        'alt_name' => 'Freek from Spatie via closure',
    ]);
});

test('when using additional method and with method additional method gets priority', function () {
    $data = new class ('Freek') extends Data {
        public function __construct(public string $name)
        {
        }

        public function with(): array
        {
            return ['alt_name' => static function (self $data) {
                return $data->name . ' from Spatie via closure';
            }];
        }
    };

    expect($data->additional(['alt_name' => 'I m Freek from additional'])->toArray())->toMatchArray([
        'name' => 'Freek',
        'alt_name' => 'I m Freek from additional',
    ]);
});

it('can get the data object without mapping properties names', function () {
    $data = new class ('Freek') extends Data {
        public function __construct(
            #[MapOutputName('snake_name')]
            public string $camelName
        ) {
        }
    };

    expect($data)->transform(TransformationContextFactory::create()->mapPropertyNames(false))
        ->toMatchArray([
            'camelName' => 'Freek',
        ]);
});

it('can get the data object without mapping', function () {
    $data = new class ('Freek') extends Data {
        public function __construct(
            #[MapOutputName('snake_name')]
            public string $camelName
        ) {
        }
    };

    expect($data)->transform(TransformationContextFactory::create()->mapPropertyNames(false))
        ->toMatchArray([
            'camelName' => 'Freek',
        ]);
});

it('can get the data object with mapping properties by default', function () {
    $data = new class ('Freek') extends Data {
        public function __construct(
            #[MapOutputName('snake_name')]
            public string $camelName
        ) {
        }
    };
    expect($data->transform())->toMatchArray([
        'snake_name' => 'Freek',
    ]);
});

it('can get the data object with mapping properties names', function () {
    $data = new class ('Freek', 'Hello World') extends Data {
        public function __construct(
            #[MapOutputName('snake_name')]
            public string $camelName,
            public string $helloCamelName
        ) {
        }
    };

    expect($data->toArray())->toMatchArray([
        'snake_name' => 'Freek',
        'helloCamelName' => 'Hello World',
    ]);
});

it('can append data via method call', function () {
    $data = new class ('Freek') extends Data {
        public function __construct(public string $name)
        {
        }
    };

    $transformed = $data->additional([
        'company' => 'Spatie',
        'alt_name' => fn (Data $data) => "{$data->name} from Spatie",
    ])->toArray();

    expect($transformed)->toMatchArray([
        'name' => 'Freek',
        'company' => 'Spatie',
        'alt_name' => 'Freek from Spatie',
    ]);
});

it('can optionally create data', function () {
    expect(SimpleData::optional(null))->toBeNull();
    expect(new SimpleData('Hello world'))->toEqual(
        SimpleData::optional(['string' => 'Hello world'])
    );
});

it('can create a data model without constructor', function () {
    expect(SimpleDataWithoutConstructor::fromString('Hello'))
        ->toEqual(SimpleDataWithoutConstructor::from('Hello'));

    expect(SimpleDataWithoutConstructor::fromString('Hello'))
        ->toEqual(SimpleDataWithoutConstructor::from([
            'string' => 'Hello',
        ]));

    expect(
        new DataCollection(SimpleDataWithoutConstructor::class, [
            SimpleDataWithoutConstructor::fromString('Hello'),
            SimpleDataWithoutConstructor::fromString('World'),
        ])
    )
        ->toEqual(SimpleDataWithoutConstructor::collect(['Hello', 'World'], DataCollection::class));
});

it('can create a data object from a model', function () {
    DummyModel::migrate();

    $model = DummyModel::create([
        'string' => 'test',
        'boolean' => true,
        'date' => CarbonImmutable::create(2020, 05, 16, 12, 00, 00),
        'nullable_date' => null,
    ]);

    $dataClass = new class () extends Data {
        public string $string;

        public bool $boolean;

        public Carbon $date;

        public ?Carbon $nullable_date;
    };

    $data = $dataClass::from(DummyModel::findOrFail($model->id));

    expect($data)
        ->string->toEqual('test')
        ->boolean->toBeTrue()
        ->nullable_date->toBeNull()
        ->and(CarbonImmutable::create(2020, 05, 16, 12, 00, 00)->eq($data->date))->toBeTrue();
});

it('can create a data object from a stdClass object', function () {
    $object = (object) [
        'string' => 'test',
        'boolean' => true,
        'date' => CarbonImmutable::create(2020, 05, 16, 12, 00, 00),
        'nullable_date' => null,
    ];

    $dataClass = new class () extends Data {
        public string $string;

        public bool $boolean;

        public CarbonImmutable $date;

        public ?Carbon $nullable_date;
    };

    $data = $dataClass::from($object);

    expect($data)
        ->string->toEqual('test')
        ->boolean->toBeTrue()
        ->nullable_date->toBeNull()
        ->and(CarbonImmutable::create(2020, 05, 16, 12, 00, 00)->eq($data->date))->toBeTrue();
});

it('can add the WithData trait to a request', function () {
    $formRequest = new class () extends FormRequest {
        use WithData;

        public string $dataClass = SimpleData::class;
    };

    $formRequest->replace([
        'string' => 'Hello World',
    ]);

    $data = $formRequest->getData();

    expect($data)->toEqual(SimpleData::from('Hello World'));
});

it('can add the WithData trait to a model', function () {
    $model = new class () extends Model {
        use WithData;

        protected string $dataClass = SimpleData::class;
    };

    $model->fill([
        'string' => 'Hello World',
    ]);

    $data = $model->getData();

    expect($data)->toEqual(SimpleData::from('Hello World'));
});

it('can define the WithData trait data class by method', function () {
    $arrayable = new class () implements Arrayable {
        use WithData;

        public function toArray()
        {
            return [
                'string' => 'Hello World',
            ];
        }

        protected function dataClass(): string
        {
            return SimpleData::class;
        }
    };

    $data = $arrayable->getData();

    expect($data)->toEqual(SimpleData::from('Hello World'));
});

it('has support fro readonly properties', function () {
    $dataClass = new class ('') extends Data {
        public function __construct(
            public readonly string $string
        ) {
        }
    };

    $data = $dataClass::from(['string' => 'Hello world']);

    expect($data)->toBeInstanceOf($dataClass::class)
        ->and($data->string)->toEqual('Hello world');
});

it('has support for intersection types', function () {
    $collection = collect(['a', 'b', 'c']);

    $dataClass = new class () extends Data {
        public Arrayable & \Countable $intersection;
    };

    $data = $dataClass::from(['intersection' => $collection]);

    expect($data)->toBeInstanceOf($dataClass::class)
        ->and($data->intersection)->toEqual($collection);
});

it('can transform to JSON', function () {
    expect('{"string":"Hello"}')
        ->toEqual(SimpleData::from('Hello')->toJson())
        ->toEqual(json_encode(SimpleData::from('Hello')));
});

it(
    'can construct a data object with both constructor promoted and default properties',
    function () {
        $dataClass = new class ('') extends Data {
            public string $property;

            public function __construct(
                public string $promoted_property,
            ) {
            }
        };

        $data = $dataClass::from([
            'property' => 'A',
            'promoted_property' => 'B',
        ]);

        expect($data)
            ->property->toEqual('A')
            ->promoted_property->toEqual('B');
    }
);

it('can construct a data object with default values', function () {
    $dataClass = new class ('', '') extends Data {
        public string $property;

        public string $default_property = 'Hello';

        public function __construct(
            public string $promoted_property,
            public string $default_promoted_property = 'Hello Again',
        ) {
        }
    };

    $data = $dataClass::from([
        'property' => 'Test',
        'promoted_property' => 'Test Again',
    ]);

    expect($data)
        ->property->toEqual('Test')
        ->promoted_property->toEqual('Test Again')
        ->default_property->toEqual('Hello')
        ->default_promoted_property->toEqual('Hello Again');
});

it('can construct a data object with default values and overwrite them', function () {
    $dataClass = new class ('', '') extends Data {
        public string $property;

        public string $default_property = 'Hello';

        public function __construct(
            public string $promoted_property,
            public string $default_promoted_property = 'Hello Again',
        ) {
        }
    };

    $data = $dataClass::from([
        'property' => 'Test',
        'default_property' => 'Test',
        'promoted_property' => 'Test Again',
        'default_promoted_property' => 'Test Again',
    ]);

    expect($data)
        ->property->toEqual('Test')
        ->promoted_property->toEqual('Test Again')
        ->default_property->toEqual('Test')
        ->default_promoted_property->toEqual('Test Again');
});

it('can use a custom transformer', function () {
    $nestedData = new class (42, 'Hello World') extends Data {
        public function __construct(
            public int $integer,
            public string $string,
        ) {
        }
    };

    $nestedDataCollection = $nestedData::collect([
        ['integer' => 314, 'string' => 'pi'],
        ['integer' => '69', 'string' => 'Laravel after hours'],
    ]);

    $dataWithDefaultTransformers = new class ($nestedData, $nestedDataCollection) extends Data {
        public function __construct(
            public Data $nestedData,
            #[DataCollectionOf(SimpleData::class)]
            public array $nestedDataCollection,
        ) {
        }
    };

    $dataWithSpecificTransformers = new class ($nestedData, $nestedDataCollection) extends Data {
        public function __construct(
            #[WithTransformer(ConfidentialDataTransformer::class)]
            public Data $nestedData,
            #[
                WithTransformer(ConfidentialDataCollectionTransformer::class),
                DataCollectionOf(SimpleData::class)
            ]
            public array $nestedDataCollection,
        ) {
        }
    };

    expect($dataWithDefaultTransformers->toArray())
        ->toMatchArray([
            'nestedData' => ['integer' => 42, 'string' => 'Hello World'],
            'nestedDataCollection' => [
                ['integer' => 314, 'string' => 'pi'],
                ['integer' => '69', 'string' => 'Laravel after hours'],
            ],
        ]);

    expect($dataWithSpecificTransformers->toArray())
        ->toMatchArray([
            'nestedData' => ['integer' => 'CONFIDENTIAL', 'string' => 'CONFIDENTIAL'],
            'nestedDataCollection' => [
                ['integer' => 'CONFIDENTIAL', 'string' => 'CONFIDENTIAL'],
                ['integer' => 'CONFIDENTIAL', 'string' => 'CONFIDENTIAL'],
            ],
        ]);
});

it('can transform built it types with custom transformers', function () {
    $data = new class ('Hello World', 'Hello World') extends Data {
        public function __construct(
            public string $without_transformer,
            #[WithTransformer(StringToUpperTransformer::class)]
            public string $with_transformer
        ) {
        }
    };

    expect($data->toArray())->toMatchArray([
        'without_transformer' => 'Hello World',
        'with_transformer' => 'HELLO WORLD',
    ]);
});

it('can cast data object and collections using a custom cast', function () {
    $dataWithDefaultCastsClass = new class () extends Data {
        public SimpleData $nestedData;

        #[DataCollectionOf(SimpleData::class)]
        public array $nestedDataCollection;
    };

    $dataWithCustomCastsClass = new class () extends Data {
        #[WithCast(ConfidentialDataCast::class)]
        public SimpleData $nestedData;

        #[WithCast(ConfidentialDataCollectionCast::class)]
        #[DataCollectionOf(SimpleData::class)]
        public array $nestedDataCollection;
    };

    $dataWithDefaultCasts = $dataWithDefaultCastsClass::from([
        'nestedData' => 'a secret',
        'nestedDataCollection' => ['another secret', 'yet another secret'],
    ]);

    $dataWithCustomCasts = $dataWithCustomCastsClass::from([
        'nestedData' => 'a secret',
        'nestedDataCollection' => ['another secret', 'yet another secret'],
    ]);

    expect($dataWithDefaultCasts)
        ->nestedData->toEqual(SimpleData::from('a secret'))
        ->and($dataWithDefaultCasts)
        ->nestedDataCollection->toEqual(SimpleData::collect(['another secret', 'yet another secret']));

    expect($dataWithCustomCasts)
        ->nestedData->toEqual(SimpleData::from('CONFIDENTIAL'))
        ->and($dataWithCustomCasts)
        ->nestedDataCollection->toEqual(SimpleData::collect(['CONFIDENTIAL', 'CONFIDENTIAL']));
});

it('can cast data object with a castable property using anonymous class', function () {
    $dataWithCastablePropertyClass = new class (new SimpleCastable('')) extends Data {
        public function __construct(
            #[WithCastable(SimpleCastable::class)]
            public SimpleCastable $castableData,
        ) {
        }
    };

    $dataWithCastableProperty = $dataWithCastablePropertyClass::from(['castableData' => 'HELLO WORLD']);

    expect($dataWithCastableProperty)
        ->castableData->toEqual(new SimpleCastable('HELLO WORLD'));
});

it('can cast built-in types with custom casts', function () {
    $dataClass = new class ('', '') extends Data {
        public function __construct(
            public string $without_cast,
            #[WithCast(StringToUpperCast::class)]
            public string $with_cast
        ) {
        }
    };

    $data = $dataClass::from([
        'without_cast' => 'Hello World',
        'with_cast' => 'Hello World',
    ]);

    expect($data)
        ->without_cast->toEqual('Hello World')
        ->with_cast->toEqual('HELLO WORLD');
});

it('continues value assignment after a false boolean', function () {
    $dataClass = new class () extends Data {
        public bool $false;

        public bool $true;

        public string $string;

        public Carbon $date;
    };

    $data = $dataClass::from([
        'false' => false,
        'true' => true,
        'string' => 'string',
        'date' => Carbon::create(2020, 05, 16, 12, 00, 00),
    ]);

    expect($data)
        ->false->toBeFalse()
        ->true->toBeTrue()
        ->string->toEqual('string')
        ->and(Carbon::create(2020, 05, 16, 12, 00, 00)->equalTo($data->date))->toBeTrue();
});

it('can create an partial data object', function () {
    $dataClass = new class ('', Optional::create(), Optional::create()) extends Data {
        public function __construct(
            public string $string,
            public string|Optional $undefinable_string,
            #[WithCast(StringToUpperCast::class)]
            public string|Optional $undefinable_string_with_cast,
        ) {
        }
    };

    $partialData = $dataClass::from([
        'string' => 'Hello World',
    ]);

    expect($partialData)
        ->string->toEqual('Hello World')
        ->undefinable_string->toEqual(Optional::create())
        ->undefinable_string_with_cast->toEqual(Optional::create());

    $fullData = $dataClass::from([
        'string' => 'Hello World',
        'undefinable_string' => 'Hello World',
        'undefinable_string_with_cast' => 'Hello World',
    ]);

    expect($fullData)
        ->string->toEqual('Hello World')
        ->undefinable_string->toEqual('Hello World')
        ->undefinable_string_with_cast->toEqual('HELLO WORLD');
});

it('can transform a partial object', function () {
    $dataClass = new class ('', Optional::create(), Optional::create()) extends Data {
        public function __construct(
            public string $string,
            public string|Optional $undefinable_string,
            #[WithTransformer(StringToUpperTransformer::class)]
            public string|Optional $undefinable_string_with_transformer,
        ) {
        }
    };

    $partialData = $dataClass::from([
        'string' => 'Hello World',
    ]);

    $fullData = $dataClass::from([
        'string' => 'Hello World',
        'undefinable_string' => 'Hello World',
        'undefinable_string_with_transformer' => 'Hello World',
    ]);

    expect($partialData->toArray())->toMatchArray([
        'string' => 'Hello World',
    ]);

    expect($fullData->toArray())->toMatchArray([
        'string' => 'Hello World',
        'undefinable_string' => 'Hello World',
        'undefinable_string_with_transformer' => 'HELLO WORLD',
    ]);
});

it('will not include lazy optional values when transforming', function () {
    $data = new class ('Hello World', Lazy::create(fn () => Optional::make())) extends Data {
        public function __construct(
            public string $string,
            public string|Optional|Lazy $lazy_optional_string,
        ) {
        }
    };

    expect($data->toArray())->toMatchArray([
        'string' => 'Hello World',
    ]);
});

it('excludes optional values data', function () {
    $dataClass = new class () extends Data {
        public string|Optional $name;
    };

    $data = $dataClass::from([]);

    expect($data->toArray())->toBe([]);
});

it('includes value if not optional data', function () {
    $dataClass = new class () extends Data {
        public string|Optional $name;
    };

    $data = $dataClass::from([
        'name' => 'Freek',
    ]);

    expect($data->toArray())->toMatchArray([
        'name' => 'Freek',
    ]);
});

it('can map transformed property names', function () {
    $data = new SimpleDataWithMappedProperty('hello');
    $dataCollection = SimpleDataWithMappedProperty::collect([
        ['description' => 'never'],
        ['description' => 'gonna'],
        ['description' => 'give'],
        ['description' => 'you'],
        ['description' => 'up'],
    ]);

    $dataClass = new class ('hello', $data, $data, $dataCollection, $dataCollection) extends Data {
        public function __construct(
            #[MapOutputName('property')]
            public string $string,
            public SimpleDataWithMappedProperty $nested,
            #[MapOutputName('nested_other')]
            public SimpleDataWithMappedProperty $nested_renamed,
            #[DataCollectionOf(SimpleDataWithMappedProperty::class)]
            public array $nested_collection,
            #[
                MapOutputName('nested_other_collection'),
                DataCollectionOf(SimpleDataWithMappedProperty::class)
            ]
            public array $nested_renamed_collection,
        ) {
        }
    };

    expect($dataClass->toArray())->toMatchArray([
        'property' => 'hello',
        'nested' => [
            'description' => 'hello',
        ],
        'nested_other' => [
            'description' => 'hello',
        ],
        'nested_collection' => [
            ['description' => 'never'],
            ['description' => 'gonna'],
            ['description' => 'give'],
            ['description' => 'you'],
            ['description' => 'up'],
        ],
        'nested_other_collection' => [
            ['description' => 'never'],
            ['description' => 'gonna'],
            ['description' => 'give'],
            ['description' => 'you'],
            ['description' => 'up'],
        ],
    ]);
});

it('can map transformed properties from a complete class', function () {
    $data = DataWithMapper::from([
        'cased_property' => 'We are the knights who say, ni!',
        'data_cased_property' =>
            ['string' => 'Bring us a, shrubbery!'],
        'data_collection_cased_property' => [
            ['string' => 'One that looks nice!'],
            ['string' => 'But not too expensive!'],
        ],
    ]);

    expect($data->toArray())->toMatchArray([
        'cased_property' => 'We are the knights who say, ni!',
        'data_cased_property' =>
            ['string' => 'Bring us a, shrubbery!'],
        'data_collection_cased_property' => [
            ['string' => 'One that looks nice!'],
            ['string' => 'But not too expensive!'],
        ],
    ]);
});

it('can use context in casts based upon the properties of the data object', function () {
    $dataClass = new class () extends Data {
        public SimpleData $nested;

        public string $string;

        #[WithCast(ContextAwareCast::class)]
        public string $casted;
    };

    $data = $dataClass::from([
        'nested' => 'Hello',
        'string' => 'world',
        'casted' => 'json:',
    ]);

    expect($data)->casted
        ->toEqual('json:+{"nested":"Hello","string":"world","casted":"json:"}');
});

it('will transform native enums', function () {
    $data = EnumData::from([
        'enum' => DummyBackedEnum::FOO,
    ]);

    expect($data->toArray())->toMatchArray([
        'enum' => 'foo',
    ])
        ->and($data->all())->toMatchArray([
            'enum' => DummyBackedEnum::FOO,
        ]);
});

it('can magically create a data object', function () {
    $dataClass = new class ('', '') extends Data {
        public function __construct(
            public mixed $propertyA,
            public mixed $propertyB,
        ) {
        }

        public static function fromStringWithDefault(string $a, string $b = 'World')
        {
            return new self($a, $b);
        }

        public static function fromIntsWithDefault(int $a, int $b)
        {
            return new self($a, $b);
        }

        public static function fromSimpleDara(SimpleData $data)
        {
            return new self($data->string, $data->string);
        }

        public static function fromData(Data $data)
        {
            return new self('data', json_encode($data));
        }
    };

    expect($dataClass::from('Hello'))->toEqual(new $dataClass('Hello', 'World'))
        ->and($dataClass::from('Hello', 'World'))->toEqual(new $dataClass('Hello', 'World'))
        ->and($dataClass::from(42, 69))->toEqual(new $dataClass(42, 69))
        ->and($dataClass::from(SimpleData::from('Hello')))->toEqual(new $dataClass('Hello', 'Hello'))
        ->and($dataClass::from(new EnumData(DummyBackedEnum::FOO)))->toEqual(new $dataClass('data', '{"enum":"foo"}'));
});


it('can conditionally include', function () {
    expect(
        MultiLazyData::from(DummyDto::rick())->includeWhen('artist', false)->toArray()
    )->toBeEmpty();

    expect(
        MultiLazyData::from(DummyDto::rick())
            ->includeWhen('artist', true)
            ->toArray()
    )
        ->toMatchArray([
            'artist' => 'Rick Astley',
        ]);

    expect(
        MultiLazyData::from(DummyDto::rick())
            ->includeWhen('name', fn (MultiLazyData $data) => $data->artist->resolve() === 'Rick Astley')
            ->toArray()
    )
        ->toMatchArray([
            'name' => 'Never gonna give you up',
        ]);
});

it('can conditionally include nested', function () {
    $data = new class () extends Data {
        public NestedLazyData $nested;
    };

    $data->nested = NestedLazyData::from('Hello World');

    expect($data->toArray())->toMatchArray(['nested' => []]);

    expect($data->includeWhen('nested.simple', true)->toArray())
        ->toMatchArray([
            'nested' => ['simple' => ['string' => 'Hello World']],
        ]);
});

it('can conditionally include using class defaults', function () {
    PartialClassConditionalData::setDefinitions(includeDefinitions: [
        'string' => fn (PartialClassConditionalData $data) => $data->enabled,
    ]);

    expect(PartialClassConditionalData::createLazy(enabled: false))
        ->toArray()
        ->toMatchArray(['enabled' => false]);

    expect(PartialClassConditionalData::createLazy(enabled: true))
        ->toArray()
        ->toMatchArray(['enabled' => true, 'string' => 'Hello World']);
});

it('can conditionally include using class defaults nested', function () {
    PartialClassConditionalData::setDefinitions(includeDefinitions: [
        'nested.string' => fn (PartialClassConditionalData $data) => $data->enabled,
    ]);

    expect(PartialClassConditionalData::createLazy(enabled: true))
        ->toArray()
        ->toMatchArray(['enabled' => true, 'nested' => ['string' => 'Hello World']]);
});

it('can conditionally include using class defaults multiple', function () {
    PartialClassConditionalData::setDefinitions(includeDefinitions: [
        'nested.string' => fn (PartialClassConditionalData $data) => $data->enabled,
        'string' => fn (PartialClassConditionalData $data) => $data->enabled,
    ]);

    expect(PartialClassConditionalData::createLazy(enabled: false))
        ->toArray()
        ->toMatchArray(['enabled' => false]);

    expect(PartialClassConditionalData::createLazy(enabled: true))
        ->toArray()
        ->toMatchArray([
            'enabled' => true,
            'string' => 'Hello World',
            'nested' => ['string' => 'Hello World'],
        ]);
});

it('can conditionally exclude', function () {
    $data = new MultiLazyData(
        Lazy::create(fn () => 'Rick Astley')->defaultIncluded(),
        Lazy::create(fn () => 'Never gonna give you up')->defaultIncluded(),
        1989
    );

    expect((clone $data)->exceptWhen('artist', false)->toArray())
        ->toMatchArray([
            'artist' => 'Rick Astley',
            'name' => 'Never gonna give you up',
            'year' => 1989,
        ]);

    expect((clone $data)->exceptWhen('artist', true)->toArray())
        ->toMatchArray([
            'name' => 'Never gonna give you up',
            'year' => 1989,
        ]);

    expect(
        (clone $data)
            ->exceptWhen('name', fn (MultiLazyData $data) => $data->artist->resolve() === 'Rick Astley')
            ->toArray()
    )
        ->toMatchArray([
            'artist' => 'Rick Astley',
            'year' => 1989,
        ]);
});

it('can conditionally exclude nested', function () {
    $data = new class () extends Data {
        public NestedLazyData $nested;
    };

    $data->nested = new NestedLazyData(Lazy::create(fn () => SimpleData::from('Hello World'))->defaultIncluded());

    expect($data->toArray())->toMatchArray([
        'nested' => ['simple' => ['string' => 'Hello World']],
    ]);

    expect($data->exceptWhen('nested.simple', true)->toArray())
        ->toMatchArray(['nested' => []]);
});

it('can conditionally exclude using class defaults', function () {
    PartialClassConditionalData::setDefinitions(excludeDefinitions: [
        'string' => fn (PartialClassConditionalData $data) => $data->enabled,
    ]);

    expect(PartialClassConditionalData::createDefaultIncluded(enabled: false))
        ->toArray()
        ->toMatchArray([
            'enabled' => false,
            'string' => 'Hello World',
            'nested' => ['string' => 'Hello World'],
        ]);

    expect(PartialClassConditionalData::createDefaultIncluded(enabled: true))
        ->toArray()
        ->toMatchArray([
            'enabled' => true,
            'nested' => ['string' => 'Hello World'],
        ]);
});

it('can conditionally exclude using class defaults nested', function () {
    PartialClassConditionalData::setDefinitions(excludeDefinitions: [
        'nested.string' => fn (PartialClassConditionalData $data) => $data->enabled,
    ]);

    expect(PartialClassConditionalData::createDefaultIncluded(enabled: false))
        ->toArray()
        ->toMatchArray([
            'enabled' => false,
            'string' => 'Hello World',
            'nested' => ['string' => 'Hello World'],
        ]);

    expect(PartialClassConditionalData::createDefaultIncluded(enabled: true))
        ->toArray()
        ->toMatchArray([
            'enabled' => true,
            'string' => 'Hello World',
        ]);
});

it('can conditionally exclude using multiple class defaults', function () {
    PartialClassConditionalData::setDefinitions(excludeDefinitions: [
        'string' => fn (PartialClassConditionalData $data) => $data->enabled,
        'nested.string' => fn (PartialClassConditionalData $data) => $data->enabled,
    ]);

    expect(PartialClassConditionalData::createDefaultIncluded(enabled: false))
        ->toArray()
        ->toMatchArray([
            'enabled' => false,
            'string' => 'Hello World',
            'nested' => ['string' => 'Hello World'],
        ]);

    expect(PartialClassConditionalData::createDefaultIncluded(enabled: true))
        ->toArray()
        ->toMatchArray(['enabled' => true]);
});

it('can conditionally define only', function () {
    $data = new MultiData('Hello', 'World');

    expect(
        (clone $data)->onlyWhen('first', true)->toArray()
    )
        ->toMatchArray([
            'first' => 'Hello',
        ]);

    expect(
        (clone $data)->onlyWhen('first', false)->toArray()
    )
        ->toMatchArray([
            'first' => 'Hello',
            'second' => 'World',
        ]);

    expect(
        (clone $data)
            ->onlyWhen('second', fn (MultiData $data) => $data->second === 'World')
            ->toArray()
    )
        ->toMatchArray(['second' => 'World']);

    expect(
        (clone $data)
            ->onlyWhen('first', fn (MultiData $data) => $data->first === 'Hello')
            ->onlyWhen('second', fn (MultiData $data) => $data->second === 'World')
            ->toArray()
    )
        ->toMatchArray([
            'first' => 'Hello',
            'second' => 'World',
        ]);
});

it('can conditionally define only nested', function () {
    $data = new class () extends Data {
        public MultiData $nested;
    };

    $data->nested = new MultiData('Hello', 'World');

    expect(
        (clone $data)->onlyWhen('nested.first', true)->toArray()
    )->toMatchArray([
        'nested' => ['first' => 'Hello'],
    ]);

    expect(
        (clone $data)->onlyWhen('nested.{first, second}', true)->toArray()
    )->toMatchArray([
        'nested' => [
            'first' => 'Hello',
            'second' => 'World',
        ],
    ]);
});

it('can conditionally define only using class defaults', function () {
    PartialClassConditionalData::setDefinitions(onlyDefinitions: [
        'string' => fn (PartialClassConditionalData $data) => $data->enabled,
    ]);

    expect(PartialClassConditionalData::create(enabled: false))
        ->toArray()
        ->toMatchArray([
            'enabled' => false,
            'string' => 'Hello World',
            'nested' => ['string' => 'Hello World'],
        ]);

    expect(PartialClassConditionalData::create(enabled: true))
        ->toArray()
        ->toMatchArray(['string' => 'Hello World']);
});

it('can conditionally define only using class defaults nested', function () {
    PartialClassConditionalData::setDefinitions(onlyDefinitions: [
        'nested.string' => fn (PartialClassConditionalData $data) => $data->enabled,
    ]);

    expect(PartialClassConditionalData::create(enabled: false))
        ->toArray()
        ->toMatchArray([
            'enabled' => false,
            'string' => 'Hello World',
            'nested' => ['string' => 'Hello World'],
        ]);

    expect(PartialClassConditionalData::create(enabled: true))
        ->toArray()
        ->toMatchArray([
            'nested' => ['string' => 'Hello World'],
        ]);
});

it('can conditionally define only using multiple class defaults', function () {
    PartialClassConditionalData::setDefinitions(onlyDefinitions: [
        'string' => fn (PartialClassConditionalData $data) => $data->enabled,
        'nested.string' => fn (PartialClassConditionalData $data) => $data->enabled,
    ]);

    expect(PartialClassConditionalData::create(enabled: false))
        ->toArray()
        ->toMatchArray([
            'enabled' => false,
            'string' => 'Hello World',
            'nested' => ['string' => 'Hello World'],
        ]);

    expect(PartialClassConditionalData::create(enabled: true))
        ->toArray()
        ->toMatchArray([
            'string' => 'Hello World',
            'nested' => ['string' => 'Hello World'],
        ]);
});

it('can conditionally define except', function () {
    $data = new MultiData('Hello', 'World');

    expect((clone $data)->exceptWhen('first', true))
        ->toArray()
        ->toMatchArray(['second' => 'World']);

    expect((clone $data)->exceptWhen('first', false))
        ->toArray()
        ->toMatchArray([
            'first' => 'Hello',
            'second' => 'World',
        ]);

    expect(
        (clone $data)
            ->exceptWhen('second', fn (MultiData $data) => $data->second === 'World')
    )
        ->toArray()
        ->toMatchArray([
            'first' => 'Hello',
        ]);

    expect(
        (clone $data)
            ->exceptWhen('first', fn (MultiData $data) => $data->first === 'Hello')
            ->exceptWhen('second', fn (MultiData $data) => $data->second === 'World')
            ->toArray()
    )->toBeEmpty();
});

it('can conditionally define except nested', function () {
    $data = new class () extends Data {
        public MultiData $nested;
    };

    $data->nested = new MultiData('Hello', 'World');

    expect((clone $data)->exceptWhen('nested.first', true))
        ->toArray()
        ->toMatchArray(['nested' => ['second' => 'World']]);

    expect((clone $data)->exceptWhen('nested.{first, second}', true))
        ->toArray()
        ->toMatchArray(['nested' => []]);
});

it('can conditionally define except using class defaults', function () {
    PartialClassConditionalData::setDefinitions(exceptDefinitions: [
        'string' => fn (PartialClassConditionalData $data) => $data->enabled,
    ]);

    expect(PartialClassConditionalData::create(enabled: false))
        ->toArray()
        ->toMatchArray([
            'enabled' => false,
            'string' => 'Hello World',
            'nested' => ['string' => 'Hello World'],
        ]);

    expect(PartialClassConditionalData::create(enabled: true))
        ->toArray()
        ->toMatchArray([
            'enabled' => true,
            'nested' => ['string' => 'Hello World'],
        ]);
});

it('can conditionally define except using class defaults nested', function () {
    PartialClassConditionalData::setDefinitions(exceptDefinitions: [
        'nested.string' => fn (PartialClassConditionalData $data) => $data->enabled,
    ]);

    expect(PartialClassConditionalData::create(enabled: false))
        ->toArray()
        ->toMatchArray([
            'enabled' => false,
            'string' => 'Hello World',
            'nested' => ['string' => 'Hello World'],
        ]);

    expect(PartialClassConditionalData::create(enabled: true))
        ->toArray()
        ->toMatchArray([
            'enabled' => true,
            'string' => 'Hello World',
            'nested' => [],
        ]);
});

it('can conditionally define except using multiple class defaults', function () {
    PartialClassConditionalData::setDefinitions(exceptDefinitions: [
        'string' => fn (PartialClassConditionalData $data) => $data->enabled,
        'nested.string' => fn (PartialClassConditionalData $data) => $data->enabled,
    ]);

    expect(PartialClassConditionalData::create(enabled: false))
        ->toArray()
        ->toMatchArray([
            'enabled' => false,
            'string' => 'Hello World',
            'nested' => ['string' => 'Hello World'],
        ]);

    expect(PartialClassConditionalData::create(enabled: true))
        ->toArray()
        ->toMatchArray([
            'enabled' => true,
            'nested' => [],
        ]);
});

test('only has precedence over except', function () {
    $data = new MultiData('Hello', 'World');

    expect(
        (clone $data)->onlyWhen('first', true)
            ->exceptWhen('first', true)
            ->toArray()
    )->toMatchArray(['second' => 'World']);

    expect(
        (clone $data)->exceptWhen('first', true)->onlyWhen('first', true)->toArray()
    )->toMatchArray(['second' => 'World']);
});

it('can perform only and except on array properties', function () {
    $data = new class ('Hello World', ['string' => 'Hello World', 'int' => 42]) extends Data {
        public function __construct(
            public string $string,
            public array $array
        ) {
        }
    };

    expect((clone $data)->only('string', 'array.int'))
        ->toArray()
        ->toMatchArray([
            'string' => 'Hello World',
            'array' => ['int' => 42],
        ]);

    expect((clone $data)->except('string', 'array.int'))
        ->toArray()
        ->toMatchArray([
            'array' => ['string' => 'Hello World'],
        ]);
});

it('can wrap data objects', function () {
    expect(
        SimpleData::from('Hello World')
            ->wrap('wrap')
            ->toResponse(\request())
            ->getData(true)
    )->toMatchArray(['wrap' => ['string' => 'Hello World']]);

    expect(
        SimpleData::collect(['Hello', 'World'], DataCollection::class)
            ->wrap('wrap')
            ->toResponse(\request())
            ->getData(true)
    )->toMatchArray([
        'wrap' => [
            ['string' => 'Hello'],
            ['string' => 'World'],
        ],
    ]);
});

it('can wrap data objects using a global default', function () {
    config()->set('data.wrap', 'wrap');

    expect(
        SimpleData::from('Hello World')
            ->toResponse(\request())->getData(true)
    )->toMatchArray(['wrap' => ['string' => 'Hello World']]);

    expect(
        SimpleData::from('Hello World')
            ->wrap('other-wrap')
            ->toResponse(\request())->getData(true)
    )
        ->toMatchArray(['other-wrap' => ['string' => 'Hello World']]);

    expect(
        SimpleData::from('Hello World')
            ->withoutWrapping()
            ->toResponse(\request())->getData(true)
    )
        ->toMatchArray(['string' => 'Hello World']);

    expect(
        SimpleData::collect(['Hello', 'World'], DataCollection::class)
            ->toResponse(\request())->getData(true)
    )
        ->toMatchArray([
            'wrap' => [
                ['string' => 'Hello'],
                ['string' => 'World'],
            ],
        ]);

    expect(
        SimpleData::from('Hello World')
            ->withoutWrapping()
            ->toResponse(\request())->getData(true)
    )
        ->toMatchArray(['string' => 'Hello World']);

    expect(
        (new DataCollection(SimpleData::class, ['Hello', 'World']))
            ->wrap('other-wrap')
            ->toResponse(\request())
            ->getData(true)
    )
        ->toMatchArray([
            'other-wrap' => [
                ['string' => 'Hello'],
                ['string' => 'World'],
            ],
        ]);

    expect(
        (new DataCollection(SimpleData::class, ['Hello', 'World']))
            ->withoutWrapping()
            ->toResponse(\request())->getData(true)
    )
        ->toMatchArray([
            ['string' => 'Hello'],
            ['string' => 'World'],
        ]);
});

it('can set a default wrap on a data object', function () {
    expect(
        SimpleDataWithWrap::from('Hello World')
            ->toResponse(\request())
            ->getData(true)
    )
        ->toMatchArray(['wrap' => ['string' => 'Hello World']]);

    expect(
        SimpleDataWithWrap::from('Hello World')
            ->wrap('other-wrap')
            ->toResponse(\request())->getData(true)
    )
        ->toMatchArray(['other-wrap' => ['string' => 'Hello World']]);

    expect(
        SimpleDataWithWrap::from('Hello World')
            ->withoutWrapping()
            ->toResponse(\request())->getData(true)
    )
        ->toMatchArray(['string' => 'Hello World']);
});

it('wraps additional data', function () {
    $dataClass = new class ('Hello World') extends Data {
        public function __construct(
            public string $string
        ) {
        }

        public function with(): array
        {
            return ['with' => 'this'];
        }
    };

    $data = $dataClass->additional(['additional' => 'this'])
        ->wrap('wrap')
        ->toResponse(\request())
        ->getData(true);

    expect($data)->toMatchArray([
        'wrap' => ['string' => 'Hello World'],
        'additional' => 'this',
        'with' => 'this',
    ]);
});

it('wraps complex data structures', function () {
    $data = new MultiNestedData(
        new NestedData(SimpleData::from('Hello')),
        [
            new NestedData(SimpleData::from('World')),
        ],
    );

    expect(
        $data->wrap('wrap')->toResponse(\request())->getData(true)
    )->toMatchArray([
        'wrap' => [
            'nested' => ['simple' => ['string' => 'Hello']],
            'nestedCollection' => [
                ['simple' => ['string' => 'World']],
            ],
        ],
    ]);
});

it('wraps complex data structures with a global', function () {
    config()->set('data.wrap', 'wrap');

    $data = new MultiNestedData(
        new NestedData(SimpleData::from('Hello')),
        [
            new NestedData(SimpleData::from('World')),
        ],
    );

    expect(
        $data->wrap('wrap')->toResponse(\request())->getData(true)
    )->toMatchArray([
        'wrap' => [
            'nested' => ['simple' => ['string' => 'Hello']],
            'nestedCollection' => [
                'wrap' => [
                    ['simple' => ['string' => 'World']],
                ],
            ],
        ],
    ]);
});

it('only wraps responses', function () {
    expect(
        SimpleData::from('Hello World')->wrap('wrap')
    )
        ->toArray()
        ->toMatchArray(['string' => 'Hello World']);

    expect(
        SimpleData::collect(['Hello', 'World'], DataCollection::class)->wrap('wrap')
    )
        ->toArray()
        ->toMatchArray([
            ['string' => 'Hello'],
            ['string' => 'World'],
        ]);
});

it('can use only when transforming', function (array $directive, array $expectedOnly) {
    $dataClass = new class () extends Data {
        public string $first;

        public string $second;

        public MultiData $nested;

        #[DataCollectionOf(MultiData::class)]
        public DataCollection $collection;
    };

    $data = $dataClass::from([
        'first' => 'A',
        'second' => 'B',
        'nested' => ['first' => 'C', 'second' => 'D'],
        'collection' => [
            ['first' => 'E', 'second' => 'F'],
            ['first' => 'G', 'second' => 'H'],
        ],
    ]);

    expect($data->only(...$directive))
        ->toArray()
        ->toMatchArray($expectedOnly);
})->with('only-inclusion');

it('can use except when transforming', function (
    array $directive,
    array $expectedOnly,
    array $expectedExcept
) {
    $dataClass = new class () extends Data {
        public string $first;

        public string $second;

        public MultiData $nested;

        #[DataCollectionOf(MultiData::class)]
        public DataCollection $collection;
    };

    $data = $dataClass::from([
        'first' => 'A',
        'second' => 'B',
        'nested' => ['first' => 'C', 'second' => 'D'],
        'collection' => [
            ['first' => 'E', 'second' => 'F'],
            ['first' => 'G', 'second' => 'H'],
        ],
    ]);

    expect($data->except(...$directive)->toArray())
        ->toEqual($expectedExcept);
})->with('only-inclusion');

it('can use a trait', function () {
    $data = new class ('') implements DataObject {
        use ResponsableData;
        use IncludeableData;
        use AppendableData;
        use ValidateableData;
        use WrappableData;
        use TransformableData;
        use BaseData;
        use \Spatie\LaravelData\Concerns\EmptyData;
        use ContextableData;
        use DefaultableData;

        public function __construct(public string $string)
        {
        }

        public static function fromString(string $string): static
        {
            return new self($string);
        }
    };

    expect($data::from('Hi')->toArray())->toMatchArray(['string' => 'Hi'])
        ->and($data::from(['string' => 'Hi']))->toEqual(new $data('Hi'))
        ->and($data::from('Hi'))->toEqual(new $data('Hi'));
});

it('supports conversion from multiple date formats', function () {
    $data = new class () extends Data {
        public function __construct(
            #[WithCast(DateTimeInterfaceCast::class, ['Y-m-d\TH:i:sP', 'Y-m-d H:i:s'])]
            public ?DateTime $date = null
        ) {
        }
    };

    expect($data::from(['date' => '2022-05-16T14:37:56+00:00']))->toArray()
        ->toMatchArray(['date' => '2022-05-16T14:37:56+00:00'])
        ->and($data::from(['date' => '2022-05-16 17:00:00']))->toArray()
        ->toMatchArray(['date' => '2022-05-16T17:00:00+00:00']);
});

it(
    'will throw a custom exception when a data constructor cannot be called due to missing component',
    function () {
        SimpleData::from([]);
    }
)->throws(CannotCreateData::class, 'the constructor requires 1 parameters');

it('can inherit properties from a base class', function () {
    $dataClass = new class ('') extends SimpleData {
        public int $int;
    };

    $data = $dataClass::from(['string' => 'Hi', 'int' => 42]);

    expect($data)
        ->string->toBe('Hi')
        ->int->toBe(42);
});

it('can have a circular dependency', function () {
    $data = CircData::from([
        'string' => 'Hello World',
        'ular' => [
            'string' => 'Hello World',
            'circ' => [
                'string' => 'Hello World',
            ],
        ],
    ]);

    expect($data)->toEqual(
        new CircData('Hello World', new UlarData('Hello World', new CircData('Hello World', null)))
    );

    expect($data->toArray())->toMatchArray([
        'string' => 'Hello World',
        'ular' => [
            'string' => 'Hello World',
            'circ' => [
                'string' => 'Hello World',
                'ular' => null,
            ],
        ],
    ]);
});

it('can restructure payload', function () {
    $class = new class () extends Data {
        public function __construct(
            public string|null $name = null,
            public string|null $address = null,
        ) {
        }

        public static function prepareForPipeline(Collection $properties): Collection
        {
            $properties->put('address', $properties->only(['line_1', 'city', 'state', 'zipcode'])->join(','));

            return $properties;
        }
    };

    $instance = $class::from([
        'name' => 'Freek',
        'line_1' => '123 Sesame St',
        'city' => 'New York',
        'state' => 'NJ',
        'zipcode' => '10010',
    ]);

    expect($instance->toArray())->toMatchArray([
        'name' => 'Freek',
        'address' => '123 Sesame St,New York,NJ,10010',
    ]);
});


it('works with livewire', function () {
    $class = new class ('') extends Data {
        use WireableData;

        public function __construct(
            public string $name,
        ) {
        }
    };

    $data = $class::fromLivewire(['name' => 'Freek']);

    expect($data)->toEqual(new $class('Freek'));
});

it('can serialize and unserialize a data object', function () {
    $object = SimpleData::from('Hello world');

    $serialized = serialize($object);

    assertMatchesSnapshot($serialized);

    $unserialized = unserialize($serialized);

    expect($unserialized)->toBeInstanceOf(SimpleData::class);
    expect($unserialized->string)->toEqual('Hello world');
});

it('can serialize and unserialize a data object with additional data', function () {
    $object = SimpleData::from('Hello world')->additional([
        'int' => 69,
    ]);

    $serialized = serialize($object);

    assertMatchesSnapshot($serialized);

    $unserialized = unserialize($serialized);

    expect($unserialized)->toBeInstanceOf(SimpleData::class);
    expect($unserialized->string)->toEqual('Hello world');
    expect($unserialized->getAdditionalData())->toEqual(['int' => 69]);
});

it('during the serialization process some properties are thrown away', function () {
    $object = SimpleData::from('Hello world');

    $object->include('test');
    $object->exclude('test');
    $object->only('test');
    $object->except('test');
    $object->wrap('test');

    $unserialized = unserialize(serialize($object));

    $invaded = invade($unserialized);

<<<<<<< HEAD
    expect($invaded->_dataContext)->toBeNull();
});

// TODO: extend tests here
it('can use an array to store data', function () {
    $dataClass = new class (
        [LazyData::from('A'), LazyData::from('B')],
        collect([LazyData::from('A'), LazyData::from('B')]),
    ) extends Data {
        public function __construct(
            #[DataCollectionOf(SimpleData::class)]
            public array $array,
            #[DataCollectionOf(SimpleData::class)]
            public Collection $collection,
        ) {
        }
    };

    $d = $dataClass::from([
        'array' => ['A', 'B'],
        'collection' => ['A', 'B'],
    ]);

    expect($dataClass->include('array.name', 'collection.name')->toArray())->toBe([
        'array' => [
            ['name' => 'A'],
            ['name' => 'B'],
        ],
        'collection' => [
            ['name' => 'A'],
            ['name' => 'B'],
        ],
    ]);
});

it('can write collection logic in a class', function () {
    class TestSomeCustomCollection extends Collection
    {
        public function nameAll(): string
        {
            return $this->map(fn ($data) => $data->string)->join(', ');
        }
    }

    $dataClass = new class () extends Data {
        public string $string;

        public static function fromString(string $string): self
        {
            $s = new self();

            $s->string = $string;

            return $s;
        }

        public static function collectArray(array $items): \TestSomeCustomCollection
        {
            return new \TestSomeCustomCollection($items);
        }
    };

    expect($dataClass::collect(['a', 'b', 'c']))
        ->toBeInstanceOf(\TestSomeCustomCollection::class)
        ->all()->toEqual([
            $dataClass::from('a'),
            $dataClass::from('b'),
            $dataClass::from('c'),
        ]);
=======
    expect($invaded->_partialTrees)->toBeNull();
    expect($invaded->_includes)->toBeEmpty();
    expect($invaded->_excludes)->toBeEmpty();
    expect($invaded->_only)->toBeEmpty();
    expect($invaded->_except)->toBeEmpty();
    expect($invaded->_wrap)->toBeNull();
});

it('can fetch lazy union data', function () {
    $data = UnionData::from(1);

    expect($data->id)->toBe(1);
    expect($data->simple->string)->toBe('A');
    expect($data->dataCollection->toCollection()->pluck('string')->toArray())->toBe(['B', 'C']);
    expect($data->fakeModel->string)->toBe('lazy');
});

it('can fetch non-lazy union data', function () {
    $data = UnionData::from('A');

    expect($data->id)->toBe(1);
    expect($data->simple->string)->toBe('A');
    expect($data->dataCollection->toCollection()->pluck('string')->toArray())->toBe(['B', 'C']);
    expect($data->fakeModel->string)->toBe('non-lazy');
>>>>>>> 7f424af3
});<|MERGE_RESOLUTION|>--- conflicted
+++ resolved
@@ -2286,7 +2286,6 @@
 
     $invaded = invade($unserialized);
 
-<<<<<<< HEAD
     expect($invaded->_dataContext)->toBeNull();
 });
 
@@ -2356,13 +2355,6 @@
             $dataClass::from('b'),
             $dataClass::from('c'),
         ]);
-=======
-    expect($invaded->_partialTrees)->toBeNull();
-    expect($invaded->_includes)->toBeEmpty();
-    expect($invaded->_excludes)->toBeEmpty();
-    expect($invaded->_only)->toBeEmpty();
-    expect($invaded->_except)->toBeEmpty();
-    expect($invaded->_wrap)->toBeNull();
 });
 
 it('can fetch lazy union data', function () {
@@ -2381,5 +2373,4 @@
     expect($data->simple->string)->toBe('A');
     expect($data->dataCollection->toCollection()->pluck('string')->toArray())->toBe(['B', 'C']);
     expect($data->fakeModel->string)->toBe('non-lazy');
->>>>>>> 7f424af3
 });