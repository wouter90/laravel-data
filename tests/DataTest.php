<?php

namespace Spatie\LaravelData\Tests;

use Carbon\Carbon;
use Carbon\CarbonImmutable;
use DateTime;
use Illuminate\Contracts\Support\Arrayable;
use Illuminate\Database\Eloquent\Model;
use Illuminate\Foundation\Http\FormRequest;
use Illuminate\Http\Request;
use Illuminate\Validation\ValidationException;
use Spatie\LaravelData\Attributes\DataCollectionOf;
use Spatie\LaravelData\Attributes\WithCast;
use Spatie\LaravelData\Attributes\WithTransformer;
use Spatie\LaravelData\Data;
use Spatie\LaravelData\DataCollection;
use Spatie\LaravelData\Lazy;
use Spatie\LaravelData\Tests\Factories\DataBlueprintFactory;
use Spatie\LaravelData\Tests\Factories\DataPropertyBlueprintFactory;
use Spatie\LaravelData\Tests\Fakes\Casts\ConfidentialDataCast;
use Spatie\LaravelData\Tests\Fakes\Casts\ConfidentialDataCollectionCast;
use Spatie\LaravelData\Tests\Fakes\Casts\StringToUpperCast;
use Spatie\LaravelData\Tests\Fakes\DefaultLazyData;
use Spatie\LaravelData\Tests\Fakes\DefaultUndefinedData;
use Spatie\LaravelData\Tests\Fakes\DummyDto;
use Spatie\LaravelData\Tests\Fakes\DummyModel;
use Spatie\LaravelData\Tests\Fakes\DummyModelWithCasts;
use Spatie\LaravelData\Tests\Fakes\EmptyData;
use Spatie\LaravelData\Tests\Fakes\IntersectionTypeData;
use Spatie\LaravelData\Tests\Fakes\LazyData;
use Spatie\LaravelData\Tests\Fakes\MultiLazyData;
use Spatie\LaravelData\Tests\Fakes\ReadonlyData;
use Spatie\LaravelData\Tests\Fakes\RequestData;
use Spatie\LaravelData\Tests\Fakes\SimpleData;
use Spatie\LaravelData\Tests\Fakes\SimpleDataWithoutConstructor;
use Spatie\LaravelData\Tests\Fakes\Transformers\ConfidentialDataCollectionTransformer;
use Spatie\LaravelData\Tests\Fakes\Transformers\ConfidentialDataTransformer;
use Spatie\LaravelData\Tests\Fakes\Transformers\StringToUpperTransformer;
use Spatie\LaravelData\Transformers\DateTimeInterfaceTransformer;
use Spatie\LaravelData\WithData;

class DataTest extends TestCase
{
    /** @test */
    public function it_can_create_a_resource()
    {
        $dataClass = DataBlueprintFactory::new()->withProperty(
            DataPropertyBlueprintFactory::new('string')->withType('string')
        )->create();

        $data = new $dataClass('Ruben');

        $this->assertEquals([
            'string' => 'Ruben',
        ], $data->toArray());
    }

    /** @test */
    public function it_can_create_a_collection_of_resources()
    {
        $collection = SimpleData::collection(collect([
            'Ruben',
            'Freek',
            'Brent',
        ]));

        $this->assertEquals([
            ['string' => 'Ruben'],
            ['string' => 'Freek'],
            ['string' => 'Brent'],
        ], $collection->toArray());
    }

    /** @test */
    public function it_can_include_a_lazy_property()
    {
        $dataClass = DataBlueprintFactory::new()->withProperty(
            DataPropertyBlueprintFactory::new('name')->lazy()->withType('string')
        )->create();

        $data = new $dataClass(Lazy::create(fn () => 'test'));

        $this->assertEquals([], $data->toArray());

        $this->assertEquals([
            'name' => 'test',
        ], $data->include('name')->toArray());
    }

    /** @test */
    public function it_can_have_a_pre_filled_in_lazy_property()
    {
        $dataClass = DataBlueprintFactory::new()->withProperty(
            DataPropertyBlueprintFactory::new('name')->lazy()->withType('string')
        )->create();

        $data = new $dataClass('test');

        $this->assertEquals([
            'name' => 'test',
        ], $data->toArray());

        $this->assertEquals([
            'name' => 'test',
        ], $data->include('name')->toArray());
    }

    /** @test */
    public function it_can_include_a_nested_lazy_property()
    {
        $dataClass = DataBlueprintFactory::new()->withProperty(
            DataPropertyBlueprintFactory::new('data')->lazy()->withType(LazyData::class),
            DataPropertyBlueprintFactory::dataCollection('collection', LazyData::class)->lazy()
        )->create();

        $data = new $dataClass(
            Lazy::create(fn () => LazyData::from('Hello')),
            Lazy::create(fn () => LazyData::collection(['is', 'it', 'me', 'your', 'looking', 'for',])),
        );

        $this->assertEquals([], (clone $data)->toArray());

        $this->assertEquals([
            'data' => [],
        ], (clone $data)->include('data')->toArray());

        $this->assertEquals([
            'data' => ['name' => 'Hello'],
        ], (clone $data)->include('data.name')->toArray());

        $this->assertEquals([
            'collection' => [
                [],
                [],
                [],
                [],
                [],
                [],
            ],
        ], (clone $data)->include('collection')->toArray());

        $this->assertEquals([
            'collection' => [
                ['name' => 'is'],
                ['name' => 'it'],
                ['name' => 'me'],
                ['name' => 'your'],
                ['name' => 'looking'],
                ['name' => 'for'],
            ],
        ], (clone $data)->include('collection.name')->toArray());
    }

    /** @test */
    public function it_can_include_specific_nested_data()
    {
        $dataClass = DataBlueprintFactory::new()->withProperty(
            DataPropertyBlueprintFactory::dataCollection('songs', MultiLazyData::class)->lazy()
        )->create();

        $collection = Lazy::create(fn () => MultiLazyData::collection([
            DummyDto::rick(),
            DummyDto::bon(),
        ]));

        $data = new $dataClass($collection);

        $this->assertEquals([
            'songs' => [
                ['name' => DummyDto::rick()->name],
                ['name' => DummyDto::bon()->name],
            ],
        ], $data->include('songs.name')->toArray());

        $this->assertEquals([
            'songs' => [
                [
                    'name' => DummyDto::rick()->name,
                    'artist' => DummyDto::rick()->artist,
                ],
                [
                    'name' => DummyDto::bon()->name,
                    'artist' => DummyDto::bon()->artist,
                ],
            ],
        ], $data->include('songs.{name,artist}')->toArray());

        $this->assertEquals([
            'songs' => [
                [
                    'name' => DummyDto::rick()->name,
                    'artist' => DummyDto::rick()->artist,
                    'year' => DummyDto::rick()->year,
                ],
                [
                    'name' => DummyDto::bon()->name,
                    'artist' => DummyDto::bon()->artist,
                    'year' => DummyDto::bon()->year,
                ],
            ],
        ], $data->include('songs.*')->toArray());
    }

    /** @test */
    public function it_can_have_conditional_lazy_data()
    {
        $blueprint = new class () extends Data {
            public function __construct(
                public string|Lazy|null $name = null
            ) {
            }

            public static function create(string $name): static
            {
                return new self(
                    Lazy::when(fn () => $name === 'Ruben', fn () => $name)
                );
            }
        };

        $data = $blueprint::create('Freek');

        $this->assertEquals([], $data->toArray());

        $data = $blueprint::create('Ruben');

        $this->assertEquals(['name' => 'Ruben'], $data->toArray());
    }

    /** @test */
    public function it_cannot_have_conditional_lazy_data_manually_loaded()
    {
        $blueprint = new class () extends Data {
            public function __construct(
                public string|Lazy|null $name = null
            ) {
            }

            public static function create(string $name): static
            {
                return new self(
                    Lazy::when(fn () => $name === 'Ruben', fn () => $name)
                );
            }
        };

        $data = $blueprint::create('Freek');

        $this->assertEmpty($data->include('name')->toArray());
    }

    /** @test */
    public function it_can_include_data_based_upon_relations_loaded()
    {
        /** @var \Illuminate\Database\Eloquent\Model $model */
        $model = DummyModelWithCasts::make();

        $data = new class (Lazy::whenLoaded('relation', $model, fn () => 'loaded')) extends Data {
            public function __construct(
                public string|Lazy $relation,
            ) {
            }
        };

        $this->assertEquals([], $data->toArray());

        $model->setRelation('relation', []);

        $this->assertEquals([
            'relation' => 'loaded',
        ], $data->toArray());
    }

    /** @test */
    public function it_can_have_default_included_lazy_data()
    {
        $data = new class ('Freek') extends Data {
            public function __construct(public string|Lazy $name)
            {
            }
        };

        $this->assertEquals(['name' => 'Freek'], $data->toArray());
    }

    /** @test */
    public function it_can_exclude_default_lazy_data()
    {
        $data = DefaultLazyData::from('Freek');

        $this->assertEquals([], $data->exclude('name')->toArray());
    }

    /** @test */
    public function it_can_get_the_empty_version_of_a_data_object()
    {
        $this->assertEquals([
            'property' => null,
            'lazyProperty' => null,
            'array' => [],
            'collection' => [],
            'dataCollection' => [],
            'data' => [
                'string' => null,
            ],
            'lazyData' => [
                'string' => null,
            ],
            'defaultProperty' => true,
        ], EmptyData::empty());
    }

    /** @test */
    public function it_can_overwrite_properties_in_an_empty_version_of_a_data_object()
    {
        $this->assertEquals([
            'string' => null,
        ], SimpleData::empty());

        $this->assertEquals([
            'string' => 'Ruben',
        ], SimpleData::empty(['string' => 'Ruben']));
    }

    /** @test */
    public function it_will_use_transformers_to_convert_specific_types()
    {
        $date = new DateTime('16 may 1994');

        $data = new class ($date) extends Data {
            public function __construct(public DateTime $date)
            {
            }
        };

        $this->assertEquals(['date' => '1994-05-16T00:00:00+00:00'], $data->toArray());
    }

    /** @test */
    public function it_can_manually_specify_a_transformer()
    {
        $date = new DateTime('16 may 1994');

        $data = new class ($date) extends Data {
            public function __construct(
                #[WithTransformer(DateTimeInterfaceTransformer::class, 'd-m-Y')]
                public $date
            ) {
            }
        };

        $this->assertEquals(['date' => '16-05-1994'], $data->toArray());
    }

    /** @test */
    public function a_transformer_will_never_handle_a_null_value()
    {
        $data = new class (null) extends Data {
            public function __construct(
                #[WithTransformer(DateTimeInterfaceTransformer::class, 'd-m-Y')]
                public $date
            ) {
            }
        };

        $this->assertEquals(['date' => null], $data->toArray());
    }

    /** @test */
    public function it_can_dynamically_include_data_based_upon_the_request()
    {
        $response = LazyData::from('Ruben')->toResponse(request());

        $includedResponse = LazyData::from('Ruben')->toResponse(request()->merge([
            'include' => 'name',
        ]));

        $this->assertEquals([], $response->getData(true));

        $this->assertEquals(['name' => 'Ruben'], $includedResponse->getData(true));
    }

    /** @test */
    public function it_can_disable_including_data_dynamically_from_the_request()
    {
        LazyData::$allowedIncludes = [];

        $response = LazyData::from('Ruben')->toResponse(request()->merge([
            'include' => 'name',
        ]));

        $this->assertEquals([], $response->getData(true));

        LazyData::$allowedIncludes = ['name'];

        $response = LazyData::from('Ruben')->toResponse(request()->merge([
            'include' => 'name',
        ]));

        $this->assertEquals(['name' => 'Ruben'], $response->getData(true));

        LazyData::$allowedIncludes = null;

        $response = LazyData::from('Ruben')->toResponse(request()->merge([
            'include' => 'name',
        ]));

        $this->assertEquals(['name' => 'Ruben'], $response->getData(true));
    }

    /** @test */
    public function it_can_dynamically_exclude_data_based_upon_the_request()
    {
        $response = DefaultLazyData::from('Ruben')->toResponse(request());

        $excludedResponse = DefaultLazyData::from('Ruben')->toResponse(request()->merge([
            'exclude' => 'name',
        ]));

        $this->assertEquals(['name' => 'Ruben'], $response->getData(true));

        $this->assertEquals([], $excludedResponse->getData(true));
    }

    /** @test */
    public function it_can_disable_excluding_data_dynamically_from_the_request()
    {
        DefaultLazyData::$allowedExcludes = [];

        $response = DefaultLazyData::from('Ruben')->toResponse(request()->merge([
            'exclude' => 'name',
        ]));

        $this->assertEquals(['name' => 'Ruben'], $response->getData(true));

        DefaultLazyData::$allowedExcludes = ['name'];

        $response = DefaultLazyData::from('Ruben')->toResponse(request()->merge([
            'exclude' => 'name',
        ]));

        $this->assertEquals([], $response->getData(true));

        DefaultLazyData::$allowedExcludes = null;

        $response = DefaultLazyData::from('Ruben')->toResponse(request()->merge([
            'exclude' => 'name',
        ]));

        $this->assertEquals([], $response->getData(true));
    }

    /** @test */
    public function it_can_get_the_data_object_without_transforming()
    {
        $data = new class ($dataObject = new SimpleData('Test'), $dataCollection = SimpleData::collection([new SimpleData('A'), new SimpleData('B'), ]), Lazy::create(fn () => new SimpleData('Lazy')), 'Test', $transformable = new DateTime('16 may 1994'), ) extends Data {
            public function __construct(
                public SimpleData $data,
                public DataCollection $dataCollection,
                public Lazy|Data $lazy,
                public string $string,
                public DateTime $transformable
            ) {
            }
        };

        $this->assertEquals([
            'data' => $dataObject,
            'dataCollection' => $dataCollection,
            'string' => 'Test',
            'transformable' => $transformable,
        ], $data->all());

        $this->assertEquals([
            'data' => $dataObject,
            'dataCollection' => $dataCollection,
            'lazy' => (new SimpleData('Lazy'))->withPartialsTrees([], []),
            'string' => 'Test',
            'transformable' => $transformable,
        ], $data->include('lazy')->all());
    }

    /** @test */
    public function it_can_append_data_via_method_overwrite()
    {
        $data = new class ('Freek') extends Data {
            public function __construct(public string $name)
            {
            }

            public function with(): array
            {
                return ['alt_name' => "{$this->name} from Spatie"];
            }
        };

        $this->assertEquals([
            'name' => 'Freek',
            'alt_name' => 'Freek from Spatie',
        ], $data->toArray());
    }

    /** @test */
    public function it_can_append_data_via_method_call()
    {
        $data = new class ('Freek') extends Data {
            public function __construct(public string $name)
            {
            }
        };

        $transformed = $data->additional([
            'company' => 'Spatie',
            'alt_name' => fn (Data $data) => "{$data->name} from Spatie",
        ])->toArray();

        $this->assertEquals([
            'name' => 'Freek',
            'company' => 'Spatie',
            'alt_name' => 'Freek from Spatie',
        ], $transformed);
    }

    /** @test */
    public function it_can_optionally_create_data()
    {
        /** @var class-string<\Spatie\LaravelData\Data> $dataClass */
        $dataClass = DataBlueprintFactory::new()
            ->withProperty(DataPropertyBlueprintFactory::new('string')->withType('string'))
            ->create();

        $this->assertNull($dataClass::optional(null));
        $this->assertEquals(
            new $dataClass('Hello world'),
            $dataClass::optional(['string' => 'Hello world'])
        );
    }

    /** @test */
    public function it_can_validate_if_an_array_fits_a_data_object_and_will_throw_an_exception()
    {
        $dataClass = DataBlueprintFactory::new()
            ->withProperty(DataPropertyBlueprintFactory::new('string')->withType('string'))
            ->create();

        try {
            $dataClass::validate(['string' => 10]);
        } catch (ValidationException $exception) {
            $this->assertEquals([
                'string' => ['The string must be a string.'],
            ], $exception->errors());

            return;
        }

        $this->assertFalse(true, 'We should not end up here');
    }

    /** @test */
    public function it_can_validate_if_an_array_fits_a_data_object_and_returns_the_data_object()
    {
        $dataClass = DataBlueprintFactory::new()
            ->withProperty(DataPropertyBlueprintFactory::new('string')->withType('string'))
            ->create();

        $data = $dataClass::validate(['string' => 'Hello World']);

        $this->assertEquals('Hello World', $data->string);
    }

    /** @test */
    public function it_can_create_a_data_model_without_constructor()
    {
        $this->assertEquals(
            SimpleDataWithoutConstructor::fromString('Hello'),
            SimpleDataWithoutConstructor::from('Hello')
        );

        $this->assertEquals(
            SimpleDataWithoutConstructor::fromString('Hello'),
            SimpleDataWithoutConstructor::from([
                'string' => 'Hello',
            ])
        );

        $this->assertEquals(
            new DataCollection(SimpleDataWithoutConstructor::class, [
                SimpleDataWithoutConstructor::fromString('Hello'),
                SimpleDataWithoutConstructor::fromString('World'),
            ]),
            SimpleDataWithoutConstructor::collection(['Hello', 'World'])
        );
    }

    /** @test */
    public function it_can_create_a_data_object_from_a_model()
    {
        DummyModel::migrate();

        $model = DummyModel::create([
            'string' => 'test',
            'boolean' => true,
            'date' => CarbonImmutable::create(2020, 05, 16, 12, 00, 00),
            'nullable_date' => null,
        ]);

        $dataClass = new class () extends Data {
            public string $string;

            public bool $boolean;

            public Carbon $date;

            public ?Carbon $nullable_date;
        };

        $data = $dataClass::from(DummyModel::findOrFail($model->id));

        $this->assertEquals('test', $data->string);
        $this->assertTrue($data->boolean);
        $this->assertTrue(CarbonImmutable::create(2020, 05, 16, 12, 00, 00)->eq($data->date));
        $this->assertNull($data->nullable_date);
    }

    /** @test */
    public function it_can_add_the_with_data_trait_to_a_request()
    {
        $formRequest = new class () extends FormRequest {
            use WithData;

            public string $dataClass = SimpleData::class;
        };

        $formRequest->replace([
            'string' => 'Hello World',
        ]);

        $data = $formRequest->getData();

        $this->assertEquals(SimpleData::from('Hello World'), $data);
    }

    /** @test */
    public function it_can_add_the_with_data_trait_to_a_model()
    {
        $model = new class () extends Model {
            use WithData;

            protected string $dataClass = SimpleData::class;
        };

        $model->fill([
            'string' => 'Hello World',
        ]);

        $data = $model->getData();

        $this->assertEquals(SimpleData::from('Hello World'), $data);
    }

    /** @test */
    public function it_can_define_the_with_data_trait_data_class_by_method()
    {
        $arrayable = new class () implements Arrayable {
            use WithData;

            public function toArray()
            {
                return [
                    'string' => 'Hello World',
                ];
            }

            protected function dataClass(): string
            {
                return SimpleData::class;
            }
        };

        $data = $arrayable->getData();

        $this->assertEquals(SimpleData::from('Hello World'), $data);
    }

    /** @test */
    public function it_always_validates_requests_when_passed_to_the_from_method()
    {
        RequestData::clear();

        try {
            RequestData::from(new Request());
        } catch (ValidationException $exception) {
            $this->assertEquals([
                'string' => [__('validation.required', ['attribute' => 'string'])],
            ], $exception->errors());

            return;
        }

        $this->fail('We should not end up here');
    }

    /** @test */
    public function it_has_support_for_readonly_properties()
    {
        $this->onlyPHP81();

        $data = ReadonlyData::from(['string' => 'Hello world']);

        $this->assertInstanceOf(ReadonlyData::class, $data);
        $this->assertEquals('Hello world', $data->string);
    }

    /** @test */
    public function it_has_support_for_intersection_types()
    {
        $this->onlyPHP81();

        $collection = collect(['a', 'b', 'c']);

        $data = IntersectionTypeData::from(['intersection' => $collection]);

        $this->assertInstanceOf(IntersectionTypeData::class, $data);
        $this->assertEquals($collection, $data->intersection);
    }

    /** @test */
    public function it_can_transform_to_json()
    {
        $this->assertEquals('{"string":"Hello"}', SimpleData::from('Hello')->toJson());
        $this->assertEquals('{"string":"Hello"}', json_encode(SimpleData::from('Hello')));
    }

    /** @test */
    public function it_can_construct_a_data_object_with_both_constructor_promoted_and_default_properties()
    {
        $dataClass = new class ('') extends Data {
            public string $property;

            public function __construct(
                public string $promoted_property,
            ) {
            }
        };

        $data = $dataClass::from([
            'property' => 'A',
            'promoted_property' => 'B',
        ]);

        $this->assertEquals('A', $data->property);
        $this->assertEquals('B', $data->promoted_property);
    }

    /** @test */
    public function it_can_construct_a_data_object_with_default_values()
    {
        $data = DataWithDefaults::from([
            'property' => 'Test',
            'promoted_property' => 'Test Again',
        ]);

        $this->assertEquals('Test', $data->property);
        $this->assertEquals('Test Again', $data->promoted_property);
        $this->assertEquals('Hello', $data->default_property);
        $this->assertEquals('Hello Again', $data->default_promoted_property);
    }

    /** @test */
    public function it_can_construct_a_data_object_with_default_values_and_overwrite_them()
    {
        $data = DataWithDefaults::from([
            'property' => 'Test',
            'default_property' => 'Test',
            'promoted_property' => 'Test Again',
            'default_promoted_property' => 'Test Again',
        ]);

        $this->assertEquals('Test', $data->property);
        $this->assertEquals('Test Again', $data->promoted_property);
        $this->assertEquals('Test', $data->default_property);
        $this->assertEquals('Test Again', $data->default_promoted_property);
    }

<<<<<<< HEAD
    /** @test */
    public function it_can_use_a_custom_transformer_to_transform_data_objects_and_collections()
    {
        $nestedData = new class (42, 'Hello World') extends Data {
            public function __construct(
                public int $integer,
                public string $string,
            ) {
            }
        };

        $nestedDataCollection = $nestedData::collection([
            ['integer' => 314, 'string' => 'pi'],
            ['integer' => '69', 'string' => 'Laravel after hours'],
        ]);

        $dataWithDefaultTransformers = new class ($nestedData, $nestedDataCollection) extends Data {
            public function __construct(
                public Data $nestedData,
                public DataCollection $nestedDataCollection,
            ) {
            }
        };

        $dataWithSpecificTransformers = new class ($nestedData, $nestedDataCollection) extends Data {
            public function __construct(
                #[WithTransformer(ConfidentialDataTransformer::class)]
                public Data $nestedData,
                #[WithTransformer(ConfidentialDataCollectionTransformer::class)]
                public DataCollection $nestedDataCollection,
            ) {
            }
        };

        $this->assertEquals([
            'nestedData' => ['integer' => 42, 'string' => 'Hello World'],
            'nestedDataCollection' => [
                ['integer' => 314, 'string' => 'pi'],
                ['integer' => '69', 'string' => 'Laravel after hours'],
            ],
        ], $dataWithDefaultTransformers->toArray());

        $this->assertEquals([
            'nestedData' => ['integer' => 'CONFIDENTIAL', 'string' => 'CONFIDENTIAL'],
            'nestedDataCollection' => [
                ['integer' => 'CONFIDENTIAL', 'string' => 'CONFIDENTIAL'],
                ['integer' => 'CONFIDENTIAL', 'string' => 'CONFIDENTIAL'],
            ],
        ], $dataWithSpecificTransformers->toArray());
    }

    /** @test */
    public function it_can_transform_built_in_types_with_custom_transformers()
    {
        $data = new class ('Hello World', 'Hello World') extends Data {
            public function __construct(
                public string $without_transformer,
                #[WithTransformer(StringToUpperTransformer::class)]
                public string $with_transformer
            ) {
            }
        };
        $this->assertEquals([
            'without_transformer' => 'Hello World',
            'with_transformer' => 'HELLO WORLD',
        ], $data->toArray());
    }

    /** @test */
    public function it_can_cast_data_objects_and_collections_using_a_custom_cast()
    {
        $dataWithDefaultCastsClass = new class (new SimpleData(''), SimpleData::collection([])) extends Data {
            public function __construct(
                public SimpleData $nestedData,
                #[DataCollectionOf(SimpleData::class)]
                public DataCollection $nestedDataCollection,
            ) {
            }
        };

        $dataWithCustomCastsClass = new class (new SimpleData(''), SimpleData::collection([])) extends Data {
            public function __construct(
                #[WithCast(ConfidentialDataCast::class)]
                public SimpleData $nestedData,
                #[WithCast(ConfidentialDataCollectionCast::class)]
                #[DataCollectionOf(SimpleData::class)]
                public DataCollection $nestedDataCollection,
            ) {
            }
        };

        $dataWithDefaultCasts = $dataWithDefaultCastsClass::from([
            'nestedData' => 'a secret',
            'nestedDataCollection' => ['another secret', 'yet another secret'],
        ]);

        $dataWithCustomCasts = $dataWithCustomCastsClass::from([
            'nestedData' => 'a secret',
            'nestedDataCollection' => ['another secret', 'yet another secret'],
        ]);

        $this->assertEquals(SimpleData::from('a secret'), $dataWithDefaultCasts->nestedData);
        $this->assertEquals(SimpleData::collection(['another secret', 'yet another secret']), $dataWithDefaultCasts->nestedDataCollection);

        $this->assertEquals(SimpleData::from('CONFIDENTIAL'), $dataWithCustomCasts->nestedData);
        $this->assertEquals(SimpleData::collection(['CONFIDENTIAL', 'CONFIDENTIAL']), $dataWithCustomCasts->nestedDataCollection);
    }

    /** @test */
    public function it_can_cast_built_in_types_with_custom_casts()
    {
        $dataClass = new class ('', '') extends Data {
            public function __construct(
                public string $without_cast,
                #[WithCast(StringToUpperCast::class)]
                public string $with_cast
            ) {
            }
        };

        $data = $dataClass::from([
            'without_cast' => 'Hello World',
            'with_cast' => 'Hello World',
        ]);

        $this->assertEquals('Hello World', $data->without_cast);
        $this->assertEquals('HELLO WORLD', $data->with_cast);
    }

    /** @test */
    public function it_continues_value_assignment_after_a_false_boolean()
    {
        $dataClass = new class () extends Data {
            public bool $false;

            public bool $true;

            public string $string;

            public Carbon $date;
        };

        $data = $dataClass::from([
            'false' => false,
            'true' => true,
            'string' => 'string',
            'date' => Carbon::create(2020, 05, 16, 12, 00, 00),
        ]);

        $this->assertFalse($data->false);
        $this->assertTrue($data->true);
        $this->assertEquals('string', $data->string);
        $this->assertTrue(Carbon::create(2020, 05, 16, 12, 00, 00)->equalTo($data->date));
=======

    /** @test */
    public function it_excludes_undefined_values_data()
    {
        $data = DefaultUndefinedData::from([]);

        $this->assertEquals([], $data->toArray());
    }

    /** @test */
    public function it_includes_value_if_not_undefined_data()
    {
        $data = DefaultUndefinedData::from([
            'name' => 'Freek'
        ]);

        $this->assertEquals([
            'name' => 'Freek'
        ], $data->toArray());
>>>>>>> 8a3d7d4c
    }
}<|MERGE_RESOLUTION|>--- conflicted
+++ resolved
@@ -783,7 +783,6 @@
         $this->assertEquals('Test Again', $data->default_promoted_property);
     }
 
-<<<<<<< HEAD
     /** @test */
     public function it_can_use_a_custom_transformer_to_transform_data_objects_and_collections()
     {
@@ -937,7 +936,7 @@
         $this->assertTrue($data->true);
         $this->assertEquals('string', $data->string);
         $this->assertTrue(Carbon::create(2020, 05, 16, 12, 00, 00)->equalTo($data->date));
-=======
+    }
 
     /** @test */
     public function it_excludes_undefined_values_data()
@@ -957,6 +956,5 @@
         $this->assertEquals([
             'name' => 'Freek'
         ], $data->toArray());
->>>>>>> 8a3d7d4c
     }
 }