<?php

use Illuminate\Database\Query\Builder;
use Illuminate\Validation\Rules\Enum as EnumRule;
use Illuminate\Validation\Rules\Exists as BaseExists;
use Illuminate\Validation\Rules\In as BaseIn;
use Illuminate\Validation\Rules\NotIn as BaseNotIn;
use Illuminate\Validation\Rules\Password as BasePassword;
use Illuminate\Validation\Rules\Unique as BaseUnique;
use Spatie\LaravelData\Attributes\Validation\Accepted;
use Spatie\LaravelData\Attributes\Validation\AcceptedIf;
use Spatie\LaravelData\Attributes\Validation\ActiveUrl;
use Spatie\LaravelData\Attributes\Validation\After;
use Spatie\LaravelData\Attributes\Validation\AfterOrEqual;
use Spatie\LaravelData\Attributes\Validation\Alpha;
use Spatie\LaravelData\Attributes\Validation\AlphaDash;
use Spatie\LaravelData\Attributes\Validation\AlphaNumeric;
use Spatie\LaravelData\Attributes\Validation\ArrayType;
use Spatie\LaravelData\Attributes\Validation\Bail;
use Spatie\LaravelData\Attributes\Validation\Before;
use Spatie\LaravelData\Attributes\Validation\BeforeOrEqual;
use Spatie\LaravelData\Attributes\Validation\Between;
use Spatie\LaravelData\Attributes\Validation\BooleanType;
use Spatie\LaravelData\Attributes\Validation\Confirmed;
use Spatie\LaravelData\Attributes\Validation\CurrentPassword;
use Spatie\LaravelData\Attributes\Validation\Date;
use Spatie\LaravelData\Attributes\Validation\DateEquals;
use Spatie\LaravelData\Attributes\Validation\DateFormat;
use Spatie\LaravelData\Attributes\Validation\Declined;
use Spatie\LaravelData\Attributes\Validation\DeclinedIf;
use Spatie\LaravelData\Attributes\Validation\Different;
use Spatie\LaravelData\Attributes\Validation\Digits;
use Spatie\LaravelData\Attributes\Validation\DigitsBetween;
use Spatie\LaravelData\Attributes\Validation\Dimensions;
use Spatie\LaravelData\Attributes\Validation\Distinct;
use Spatie\LaravelData\Attributes\Validation\Email;
use Spatie\LaravelData\Attributes\Validation\EndsWith;
use Spatie\LaravelData\Attributes\Validation\Enum;
use Spatie\LaravelData\Attributes\Validation\ExcludeIf;
use Spatie\LaravelData\Attributes\Validation\ExcludeUnless;
use Spatie\LaravelData\Attributes\Validation\ExcludeWithout;
use Spatie\LaravelData\Attributes\Validation\Exists;
use Spatie\LaravelData\Attributes\Validation\File;
use Spatie\LaravelData\Attributes\Validation\Filled;
use Spatie\LaravelData\Attributes\Validation\GreaterThan;
use Spatie\LaravelData\Attributes\Validation\GreaterThanOrEqualTo;
use Spatie\LaravelData\Attributes\Validation\Image;
use Spatie\LaravelData\Attributes\Validation\In;
use Spatie\LaravelData\Attributes\Validation\InArray;
use Spatie\LaravelData\Attributes\Validation\IntegerType;
use Spatie\LaravelData\Attributes\Validation\IP;
use Spatie\LaravelData\Attributes\Validation\IPv4;
use Spatie\LaravelData\Attributes\Validation\IPv6;
use Spatie\LaravelData\Attributes\Validation\Json;
use Spatie\LaravelData\Attributes\Validation\LessThan;
use Spatie\LaravelData\Attributes\Validation\LessThanOrEqualTo;
<<<<<<< HEAD
use Spatie\LaravelData\Attributes\Validation\Lowercase;
=======
use Spatie\LaravelData\Attributes\Validation\MacAddress;
>>>>>>> f47d3f00
use Spatie\LaravelData\Attributes\Validation\Max;
use Spatie\LaravelData\Attributes\Validation\Mimes;
use Spatie\LaravelData\Attributes\Validation\MimeTypes;
use Spatie\LaravelData\Attributes\Validation\Min;
use Spatie\LaravelData\Attributes\Validation\MultipleOf;
use Spatie\LaravelData\Attributes\Validation\NotIn;
use Spatie\LaravelData\Attributes\Validation\NotRegex;
use Spatie\LaravelData\Attributes\Validation\Nullable;
use Spatie\LaravelData\Attributes\Validation\Numeric;
use Spatie\LaravelData\Attributes\Validation\Password;
use Spatie\LaravelData\Attributes\Validation\Present;
use Spatie\LaravelData\Attributes\Validation\Prohibited;
use Spatie\LaravelData\Attributes\Validation\ProhibitedIf;
use Spatie\LaravelData\Attributes\Validation\ProhibitedUnless;
use Spatie\LaravelData\Attributes\Validation\Prohibits;
use Spatie\LaravelData\Attributes\Validation\Regex;
use Spatie\LaravelData\Attributes\Validation\Required;
use Spatie\LaravelData\Attributes\Validation\RequiredArrayKeys;
use Spatie\LaravelData\Attributes\Validation\RequiredIf;
use Spatie\LaravelData\Attributes\Validation\RequiredUnless;
use Spatie\LaravelData\Attributes\Validation\RequiredWith;
use Spatie\LaravelData\Attributes\Validation\RequiredWithAll;
use Spatie\LaravelData\Attributes\Validation\RequiredWithout;
use Spatie\LaravelData\Attributes\Validation\RequiredWithoutAll;
use Spatie\LaravelData\Attributes\Validation\Same;
use Spatie\LaravelData\Attributes\Validation\Size;
use Spatie\LaravelData\Attributes\Validation\Sometimes;
use Spatie\LaravelData\Attributes\Validation\StartsWith;
use Spatie\LaravelData\Attributes\Validation\StringType;
use Spatie\LaravelData\Attributes\Validation\Timezone;
use Spatie\LaravelData\Attributes\Validation\Ulid;
use Spatie\LaravelData\Attributes\Validation\Unique;
use Spatie\LaravelData\Attributes\Validation\Uppercase;
use Spatie\LaravelData\Attributes\Validation\Url;
use Spatie\LaravelData\Attributes\Validation\Uuid;
use Spatie\LaravelData\Exceptions\CannotBuildValidationRule;
use Spatie\LaravelData\Support\Validation\ValidationRule;
use Spatie\LaravelData\Tests\Fakes\Enums\DummyBackedEnum;

function fixature(
    ValidationRule $attribute,
    object|string|array $expected,
    object|string|null $expectCreatedAttribute = null,
    string $exception = null
): array {
    return [
        'attribute' => $attribute,
        'expected' => $expected,
        'expectedCreatedAttribute' => $expectCreatedAttribute ?? $attribute,
        'exception' => $exception,
    ];
}

dataset('attributes', function () {
    yield from acceptedIfAttributes();
    yield from afterAttributes();
    yield from afterOrEqualAttributes();
    yield from arrayTypeAttributes();
    yield from beforeAttributes();
    yield from beforeOrEqualAttributes();
    yield from betweenAttributes();
    yield from currentPasswordAttributes();
    yield from dateEqualsAttributes();
    yield from dimensionsAttributes();
    yield from distinctAttributes();
    yield from declinedIfAttributes();
    yield from emailAttributes();
    yield from endsWithAttributes();
    yield from existsAttributes();
    yield from inAttributes();
    yield from mimesAttributes();
    yield from mimeTypesAttributes();
    yield from notInAttributes();
    yield from passwordAttributes();
    yield from prohibitedIfAttributes();
    yield from prohibitedUnlessAttributes();
    yield from prohibitsAttributes();
    yield from requiredArrayKeysAttributes();
    yield from requiredIfAttributes();
    yield from requiredUnlessAttributes();
    yield from requiredWithAttributes();
    yield from requiredWithAllAttributes();
    yield from requiredWithoutAttributes();
    yield from requiredWithoutAllAttributes();
    yield from startsWithAttributes();
    yield from uniqueAttributes();

    yield fixature(
        attribute: new Accepted(),
        expected: 'accepted',
    );

    yield fixature(
        attribute: new ActiveUrl(),
        expected: 'active_url',
    );

    yield fixature(
        attribute: new Alpha(),
        expected: 'alpha',
    );

    yield fixature(
        attribute: new AlphaDash(),
        expected: 'alpha_dash',
    );

    yield fixature(
        attribute: new AlphaNumeric(),
        expected: 'alpha_num',
    );

    yield fixature(
        attribute: new Bail(),
        expected: 'bail',
    );

    yield fixature(
        attribute: new BooleanType(),
        expected: 'boolean',
    );

    yield fixature(
        attribute: new Confirmed(),
        expected: 'confirmed',
    );

    yield fixature(
        attribute: new Date(),
        expected: 'date',
    );

    yield fixature(
        attribute: new DateFormat('Y-m-d'),
        expected: 'date_format:Y-m-d',
    );

    yield fixature(
        attribute: new Declined(),
        expected: 'declined',
    );


    yield fixature(
        attribute: new Different('field'),
        expected: 'different:field',
    );

    yield fixature(
        attribute: new Digits(10),
        expected: 'digits:10',
    );

    yield fixature(
        attribute: new DigitsBetween(5, 10),
        expected: 'digits_between:5,10',
    );

    yield fixature(
        attribute: new Enum('enum_class'),
        expected: new EnumRule('enum_class'),
        expectCreatedAttribute: new Enum(new EnumRule('enum_class'))
    );


    yield fixature(
        attribute: new ExcludeIf('field', true),
        expected: 'exclude_if:field,true',
        expectCreatedAttribute: new ExcludeIf('field', true)
    );

    yield fixature(
        attribute: new ExcludeUnless('field', 42),
        expected: 'exclude_unless:field,42',
    );

    yield fixature(
        attribute: new ExcludeWithout('field'),
        expected: 'exclude_without:field',
    );

    yield fixature(
        attribute: new File(),
        expected: 'file',
    );

    yield fixature(
        attribute: new Filled(),
        expected: 'filled',
    );

    yield fixature(
        attribute: new GreaterThan('field'),
        expected: 'gt:field',
    );

    yield fixature(
        attribute: new GreaterThanOrEqualTo('field'),
        expected: 'gte:field',
    );

    yield fixature(
        attribute: new Image(),
        expected: 'image',
    );

    yield fixature(
        attribute: new InArray('field'),
        expected: 'in_array:field',
    );

    yield fixature(
        attribute: new IntegerType(),
        expected: 'integer',
    );

    yield fixature(
        attribute: new IP(),
        expected: 'ip',
    );

    yield fixature(
        attribute: new IPv4(),
        expected: 'ipv4',
    );

    yield fixature(
        attribute: new IPv6(),
        expected: 'ipv6',
    );

    yield fixature(
        attribute: new Json(),
        expected: 'json',
    );

    yield fixature(
        attribute: new LessThan('field'),
        expected: 'lt:field',
    );

    yield fixature(
        attribute: new LessThanOrEqualTo('field'),
        expected: 'lte:field',
    );

    yield fixature(
<<<<<<< HEAD
        attribute: new Lowercase(),
        expected: 'lowercase',
=======
        attribute: new MacAddress(),
        expected: 'mac_address',
>>>>>>> f47d3f00
    );

    yield fixature(
        attribute: new Max(10),
        expected: 'max:10',
    );

    yield fixature(
        attribute: new Min(10),
        expected: 'min:10',
    );

    yield fixature(
        attribute: new MultipleOf(10),
        expected: 'multiple_of:10',
    );

    yield fixature(
        attribute: new NotRegex('/^.+$/i'),
        expected: 'not_regex:/^.+$/i',
    );

    yield fixature(
        attribute: new Nullable(),
        expected: 'nullable',
    );

    yield fixature(
        attribute: new Numeric(),
        expected: 'numeric',
    );

    yield fixature(
        attribute: new Present(),
        expected: 'present',
    );

    yield fixature(
        attribute: new Prohibited(),
        expected: 'prohibited',
    );

    yield fixature(
        attribute: new Regex('/^.+$/i'),
        expected: 'regex:/^.+$/i',
    );

    yield fixature(
        attribute: new Required(),
        expected: 'required',
    );

    yield fixature(
        attribute: new Same('field'),
        expected: 'same:field',
    );

    yield fixature(
        attribute: new Size(10),
        expected: 'size:10',
    );

    yield fixature(
        attribute: new StringType(),
        expected: 'string',
    );

    yield fixature(
        attribute: new Timezone(),
        expected: 'timezone',
    );

    yield fixature(
        attribute: new Uppercase(),
        expected: 'uppercase',
    );

    yield fixature(
        attribute: new Url(),
        expected: 'url',
    );

    yield fixature(
        attribute: new Ulid(),
        expected: 'ulid',
    );

    yield fixature(
        attribute: new Uuid(),
        expected: 'uuid',
    );

    yield fixature(
        attribute: new Sometimes(),
        expected: 'sometimes',
    );
});

function acceptedIfAttributes(): Generator
{
    yield fixature(
        attribute: new AcceptedIf('value', 'string'),
        expected: 'accepted_if:value,string',
    );

    yield fixature(
        attribute: new AcceptedIf('value', true),
        expected: 'accepted_if:value,true',
    );

    yield fixature(
        attribute: new AcceptedIf('value', 42),
        expected: 'accepted_if:value,42',
    );

    yield fixature(
        attribute: new AcceptedIf('value', 3.14),
        expected: 'accepted_if:value,3.14',
    );

    yield fixature(
        attribute: new AcceptedIf('value', DummyBackedEnum::FOO),
        expected: 'accepted_if:value,foo',
        expectCreatedAttribute: new AcceptedIf('value', 'foo')
    );
}

function afterAttributes(): Generator
{
    yield fixature(
        attribute: new After('some_field'),
        expected: 'after:some_field',
    );

    yield fixature(
        attribute: new After('2020-05-15 00:00:00'),
        expected: 'after:2020-05-15 00:00:00',
    );
}

function afterOrEqualAttributes(): Generator
{
    yield fixature(
        attribute: new AfterOrEqual('some_field'),
        expected: 'after_or_equal:some_field',
    );

    yield fixature(
        attribute: new AfterOrEqual('2020-05-15 00:00:00'),
        expected: 'after_or_equal:2020-05-15 00:00:00',
    );
}

function arrayTypeAttributes(): Generator
{
    yield fixature(
        attribute: new ArrayType(),
        expected: 'array',
    );

    yield fixature(
        attribute: new ArrayType(['a', 'b', 'c']),
        expected: 'array:a,b,c',
    );

    yield fixature(
        attribute: new ArrayType('a', 'b', 'c'),
        expected: 'array:a,b,c',
    );

    yield fixature(
        attribute: new ArrayType('a', ['b', 'c']),
        expected: 'array:a,b,c',
    );
}

function beforeAttributes(): Generator
{
    yield fixature(
        attribute: new Before('some_field'),
        expected: 'before:some_field',
    );

    yield fixature(
        attribute: new Before('2020-05-15 00:00:00'),
        expected: 'before:2020-05-15 00:00:00',
    );
}

function beforeOrEqualAttributes(): Generator
{
    yield fixature(
        attribute: new BeforeOrEqual('some_field'),
        expected: 'before_or_equal:some_field',
    );

    yield fixature(
        attribute: new BeforeOrEqual('2020-05-15 00:00:00'),
        expected: 'before_or_equal:2020-05-15 00:00:00',
    );
}

function betweenAttributes(): Generator
{
    yield fixature(
        attribute: new Between(-42, 42),
        expected: 'between:-42,42',
    );

    yield fixature(
        attribute: new Between(-3.14, 3.14),
        expected: 'between:-3.14,3.14',
    );

    yield fixature(
        attribute: new Between(-3.14, 42),
        expected: 'between:-3.14,42',
    );
}

function currentPasswordAttributes(): Generator
{
    yield fixature(
        attribute: new CurrentPassword(),
        expected: 'current_password',
    );

    yield fixature(
        attribute: new CurrentPassword('api'),
        expected: 'current_password:api',
    );

    yield fixature(
        attribute: new CurrentPassword(DummyBackedEnum::FOO),
        expected: 'current_password:foo',
        expectCreatedAttribute: new CurrentPassword(DummyBackedEnum::FOO->value)
    );
}

function dateEqualsAttributes(): Generator
{
    yield fixature(
        attribute: new DateEquals('tomorrow'),
        expected: 'date_equals:tomorrow',
    );

    yield fixature(
        attribute: new DateEquals('2020-05-15 00:00:00'),
        expected: 'date_equals:2020-05-15 00:00:00',
    );
}

function dimensionsAttributes(): Generator
{
    yield fixature(
        attribute: new Dimensions(minWidth: 15, minHeight: 10, maxWidth: 150, maxHeight: 100, ratio: 1),
        expected: 'dimensions:min_width=15,min_height=10,max_width=150,max_height=100,ratio=1',
    );

    yield fixature(
        attribute: new Dimensions(maxWidth: 150, maxHeight: 100),
        expected: 'dimensions:max_width=150,max_height=100',
    );

    yield fixature(
        attribute: new Dimensions(ratio: 1.5),
        expected: 'dimensions:ratio=1.5',
    );

    yield fixature(
        attribute: new Dimensions(ratio: '3/4'),
        expected: 'dimensions:ratio=3/4',
    );

    //    yield fixature(
    //      attribute: new Dimensions(),
    //      expected: '',
    //      exception: CannotBuildValidationRule::class,
    //    );
}

function distinctAttributes(): Generator
{
    yield fixature(
        attribute: new Distinct(),
        expected: 'distinct',
    );

    yield fixature(
        attribute: new Distinct(Distinct::Strict),
        expected: 'distinct:strict',
    );

    yield fixature(
        attribute: new Distinct(Distinct::IgnoreCase),
        expected: 'distinct:ignore_case',
    );

    yield fixature(
        attribute: new Distinct('fake'),
        expected: '',
        exception: CannotBuildValidationRule::class
    );
}

function declinedIfAttributes(): Generator
{
    yield fixature(
        attribute: new DeclinedIf('value', 'string'),
        expected: 'declined_if:value,string',
    );

    yield fixature(
        attribute: new DeclinedIf('value', true),
        expected: 'declined_if:value,true',
    );

    yield fixature(
        attribute: new DeclinedIf('value', 42),
        expected: 'declined_if:value,42',
    );

    yield fixature(
        attribute: new DeclinedIf('value', 3.14),
        expected: 'declined_if:value,3.14',
    );

    yield fixature(
        attribute: new DeclinedIf('value', DummyBackedEnum::FOO),
        expected: 'declined_if:value,foo',
        expectCreatedAttribute: new DeclinedIf('value', 'foo')
    );
}

function emailAttributes(): Generator
{
    yield fixature(
        attribute: new Email(),
        expected: 'email:rfc',
        expectCreatedAttribute: new Email(Email::RfcValidation),
    );

    yield fixature(
        attribute: new Email(Email::RfcValidation),
        expected: 'email:rfc',
    );

    yield fixature(
        attribute: new Email([Email::RfcValidation, Email::NoRfcWarningsValidation]),
        expected: 'email:rfc,strict',
    );

    yield fixature(
        attribute: new Email([Email::RfcValidation, Email::NoRfcWarningsValidation, Email::DnsCheckValidation, Email::SpoofCheckValidation, Email::FilterEmailValidation]),
        expected: 'email:rfc,strict,dns,spoof,filter',
    );

    yield fixature(
        attribute: new Email(Email::RfcValidation, Email::NoRfcWarningsValidation),
        expected: 'email:rfc,strict',
    );

    yield fixature(
        attribute: new Email(['fake']),
        expected: '',
        exception: CannotBuildValidationRule::class,
    );
}

function endsWithAttributes(): Generator
{
    yield fixature(
        attribute: new EndsWith('x'),
        expected: 'ends_with:x',
    );

    yield fixature(
        attribute: new EndsWith(['x', 'y']),
        expected: 'ends_with:x,y',
    );

    yield fixature(
        attribute: new EndsWith('x', 'y'),
        expected: 'ends_with:x,y',
    );
}

function existsAttributes(): Generator
{
    yield fixature(
        attribute: new Exists('users'),
        expected: new BaseExists('users'),
        expectCreatedAttribute: new Exists(rule: new BaseExists('users'))
    );

    yield fixature(
        attribute: new Exists('users', 'email'),
        expected: new BaseExists('users', 'email'),
        expectCreatedAttribute: new Exists(rule: new BaseExists('users', 'email'))
    );

    yield fixature(
        attribute: new Exists('users', 'email', connection: 'tenant'),
        expected: new BaseExists('tenant.users', 'email'),
        expectCreatedAttribute: new Exists(rule: new BaseExists('tenant.users', 'email'))
    );

    $closure = fn (Builder $builder) => $builder;

    yield fixature(
        attribute: new Exists('users', 'email', where: $closure),
        expected: (new BaseExists('users', 'email'))->where($closure),
        expectCreatedAttribute: new Exists(rule: (new BaseExists('users', 'email'))->where($closure))
    );

    yield fixature(
        attribute: new Exists('users', 'email', withoutTrashed: true),
        expected: (new BaseExists('users', 'email'))->withoutTrashed(),
        expectCreatedAttribute: new Exists(rule: (new BaseExists('users', 'email'))->withoutTrashed())
    );

    yield fixature(
        attribute: new Exists('users', 'email', withoutTrashed: true, deletedAtColumn: 'deleted_when'),
        expected: (new BaseExists('users', 'email'))->withoutTrashed('deleted_when'),
        expectCreatedAttribute: new Exists(rule: (new BaseExists('users', 'email'))->withoutTrashed('deleted_when'))
    );
}

function inAttributes(): Generator
{
    yield fixature(
        attribute: new In('key'),
        expected: new BaseIn(['key']),
        expectCreatedAttribute: new In(new BaseIn(['key']))
    );

    yield fixature(
        attribute: new In(['key', 'other']),
        expected: new BaseIn(['key', 'other']),
        expectCreatedAttribute: new In(new BaseIn(['key', 'other']))
    );

    yield fixature(
        attribute: new In('key', 'other'),
        expected: new BaseIn(['key', 'other']),
        expectCreatedAttribute: new In(new BaseIn(['key', 'other']))
    );
}

function mimesAttributes(): Generator
{
    yield fixature(
        attribute: new MimeTypes('video/quicktime'),
        expected: 'mimetypes:video/quicktime',
    );

    yield fixature(
        attribute: new MimeTypes(['video/quicktime', 'video/avi']),
        expected: 'mimetypes:video/quicktime,video/avi',
    );

    yield fixature(
        attribute: new MimeTypes('video/quicktime', 'video/avi'),
        expected: 'mimetypes:video/quicktime,video/avi',
    );
}

function mimeTypesAttributes(): Generator
{
    yield fixature(
        attribute: new Mimes('jpg'),
        expected: 'mimes:jpg',
    );

    yield fixature(
        attribute: new Mimes(['jpg', 'png']),
        expected: 'mimes:jpg,png',
    );

    yield fixature(
        attribute: new Mimes('jpg', 'png'),
        expected: 'mimes:jpg,png',
    );
}

function notInAttributes(): Generator
{
    yield fixature(
        attribute: new NotIn('key'),
        expected: new BaseNotIn(['key']),
        expectCreatedAttribute: new NotIn(new BaseNotIn(['key']))
    );

    yield fixature(
        attribute: new NotIn(['key', 'other']),
        expected: new BaseNotIn(['key', 'other']),
        expectCreatedAttribute: new NotIn(new BaseNotIn(['key', 'other']))
    );

    yield fixature(
        attribute: new NotIn('key', 'other'),
        expected: new BaseNotIn(['key', 'other']),
        expectCreatedAttribute: new NotIn(new BaseNotIn(['key', 'other']))
    );
}

function passwordAttributes(): Generator
{
    yield fixature(
        attribute: new Password(),
        expected: new BasePassword(12),
        expectCreatedAttribute: new Password(rule: new BasePassword(12)),
    );

    yield fixature(
        attribute: new Password(min: 20),
        expected: new BasePassword(20),
        expectCreatedAttribute: new Password(rule: new BasePassword(20)),
    );

    yield fixature(
        attribute: new Password(letters: true, mixedCase: true, numbers: true, uncompromised: true, uncompromisedThreshold: 12),
        expected: (new BasePassword(12))->letters()->mixedCase()->numbers()->uncompromised(12),
        expectCreatedAttribute: new Password(rule: (new BasePassword(12))->letters()->mixedCase()->numbers()->uncompromised(12), ),
    );
}

function prohibitedIfAttributes(): Generator
{
    yield fixature(
        attribute: new ProhibitedIf('field', 'key'),
        expected: 'prohibited_if:field,key',
    );

    yield fixature(
        attribute: new ProhibitedIf('field', DummyBackedEnum::FOO),
        expected: 'prohibited_if:field,foo',
        expectCreatedAttribute: new ProhibitedIf('field', DummyBackedEnum::FOO->value),
    );

    yield fixature(
        attribute: new ProhibitedIf('field', ['key', 'other']),
        expected: 'prohibited_if:field,key,other',
    );

    yield fixature(
        attribute: new ProhibitedIf('field', 'key', 'other'),
        expected: 'prohibited_if:field,key,other',
    );
}

function prohibitedUnlessAttributes(): Generator
{
    yield fixature(
        attribute: new ProhibitedUnless('field', 'key'),
        expected: 'prohibited_unless:field,key',
    );

    yield fixature(
        attribute: new ProhibitedUnless('field', DummyBackedEnum::FOO),
        expected: 'prohibited_unless:field,foo',
        expectCreatedAttribute: new ProhibitedUnless('field', DummyBackedEnum::FOO->value),
    );

    yield fixature(
        attribute: new ProhibitedUnless('field', ['key', 'other']),
        expected: 'prohibited_unless:field,key,other',
    );

    yield fixature(
        attribute: new ProhibitedUnless('field', 'key', 'other'),
        expected: 'prohibited_unless:field,key,other',
    );
}

function prohibitsAttributes(): Generator
{
    yield fixature(
        attribute: new Prohibits('key'),
        expected: 'prohibits:key',
    );

    yield fixature(
        attribute: new Prohibits(['key', 'other']),
        expected: 'prohibits:key,other',
    );

    yield fixature(
        attribute: new Prohibits('key', 'other'),
        expected: 'prohibits:key,other',
    );
}

function requiredArrayKeysAttributes(): Generator
{
    yield fixature(
        attribute: new RequiredArrayKeys('x'),
        expected: 'required_array_keys:x',
    );

    yield fixature(
        attribute: new RequiredArrayKeys(['x', 'y']),
        expected: 'required_array_keys:x,y',
    );

    yield fixature(
        attribute: new RequiredArrayKeys('x', 'y'),
        expected: 'required_array_keys:x,y',
    );
}

function requiredIfAttributes(): Generator
{
    yield fixature(
        attribute: new RequiredIf('field'),
        expected: 'required_if:field',
    );

    yield fixature(
        attribute: new RequiredIf('field', 'key'),
        expected: 'required_if:field,key',
    );

    yield fixature(
        attribute: new RequiredIf('field', DummyBackedEnum::FOO),
        expected: 'required_if:field,foo',
        expectCreatedAttribute: new RequiredIf('field', DummyBackedEnum::FOO->value),
    );

    yield fixature(
        attribute: new RequiredIf('field', ['key', 'other']),
        expected: 'required_if:field,key,other',
    );

    yield fixature(
        attribute: new RequiredIf('field', 'key', 'other'),
        expected: 'required_if:field,key,other',
    );
}

function requiredUnlessAttributes(): Generator
{
    yield fixature(
        attribute: new RequiredUnless('field', 'key'),
        expected: 'required_unless:field,key',
    );

    yield fixature(
        attribute: new RequiredUnless('field', DummyBackedEnum::FOO),
        expected: 'required_unless:field,foo',
        expectCreatedAttribute: new RequiredUnless('field', DummyBackedEnum::FOO->value),
    );

    yield fixature(
        attribute: new RequiredUnless('field', ['key', 'other']),
        expected: 'required_unless:field,key,other',
    );

    yield fixature(
        attribute: new RequiredUnless('field', 'key', 'other'),
        expected: 'required_unless:field,key,other',
    );
    yield fixature(
        attribute: new RequiredUnless('key', 'null'),
        expected: 'required_unless:key,null',
    );
}

function requiredWithAttributes(): Generator
{
    yield fixature(
        attribute: new RequiredWith('key'),
        expected: 'required_with:key',
    );

    yield fixature(
        attribute: new RequiredWith(['key', 'other']),
        expected: 'required_with:key,other',
    );

    yield fixature(
        attribute: new RequiredWith('key', 'other'),
        expected: 'required_with:key,other',
    );
}

function requiredWithAllAttributes(): Generator
{
    yield fixature(
        attribute: new RequiredWithAll('key'),
        expected: 'required_with_all:key',
    );

    yield fixature(
        attribute: new RequiredWithAll(['key', 'other']),
        expected: 'required_with_all:key,other',
    );

    yield fixature(
        attribute: new RequiredWithAll('key', 'other'),
        expected: 'required_with_all:key,other',
    );
}

function requiredWithoutAttributes(): Generator
{
    yield fixature(
        attribute: new RequiredWithout('key'),
        expected: 'required_without:key',
    );

    yield fixature(
        attribute: new RequiredWithout(['key', 'other']),
        expected: 'required_without:key,other',
    );

    yield fixature(
        attribute: new RequiredWithout('key', 'other'),
        expected: 'required_without:key,other',
    );
}

function requiredWithoutAllAttributes(): Generator
{
    yield fixature(
        attribute: new RequiredWithoutAll('key'),
        expected: 'required_without_all:key',
    );

    yield fixature(
        attribute: new RequiredWithoutAll(['key', 'other']),
        expected: 'required_without_all:key,other',
    );

    yield fixature(
        attribute: new RequiredWithoutAll('key', 'other'),
        expected: 'required_without_all:key,other',
    );
}

function startsWithAttributes(): Generator
{
    yield fixature(
        attribute: new StartsWith('x'),
        expected: 'starts_with:x',
    );

    yield fixature(
        attribute: new StartsWith(['x', 'y']),
        expected: 'starts_with:x,y',
    );

    yield fixature(
        attribute: new StartsWith('x', 'y'),
        expected: 'starts_with:x,y',
    );
}

function uniqueAttributes(): Generator
{
    yield fixature(
        attribute: new Unique('users'),
        expected: new BaseUnique('users'),
        expectCreatedAttribute: new Unique(rule: new BaseUnique('users'))
    );

    yield fixature(
        attribute: new Unique('users', 'email'),
        expected: new BaseUnique('users', 'email'),
        expectCreatedAttribute: new Unique(rule: new BaseUnique('users', 'email'))
    );

    yield fixature(
        attribute: new Unique('users', 'email', connection: 'tenant'),
        expected: new BaseUnique('tenant.users', 'email'),
        expectCreatedAttribute: new Unique(rule: new BaseUnique('tenant.users', 'email'))
    );

    yield fixature(
        attribute: new Unique('users', 'email', withoutTrashed: true),
        expected: (new BaseUnique('users', 'email'))->withoutTrashed(),
        expectCreatedAttribute: new Unique(rule: (new BaseUnique('users', 'email'))->withoutTrashed())
    );

    yield fixature(
        attribute: new Unique('users', 'email', withoutTrashed: true, deletedAtColumn: 'deleted_when'),
        expected: (new BaseUnique('users', 'email'))->withoutTrashed('deleted_when'),
        expectCreatedAttribute: new Unique(rule: (new BaseUnique('users', 'email'))->withoutTrashed('deleted_when'))
    );

    yield fixature(
        attribute: new Unique('users', 'email', ignore: 5),
        expected: (new BaseUnique('users', 'email'))->ignore(5),
        expectCreatedAttribute: new Unique(rule: (new BaseUnique('users', 'email'))->ignore(5))
    );

    yield fixature(
        attribute: new Unique('users', 'email', ignore: 5, ignoreColumn: 'uuid'),
        expected: (new BaseUnique('users', 'email'))->ignore(5, 'uuid'),
        expectCreatedAttribute: new Unique(rule: (new BaseUnique('users', 'email'))->ignore(5, 'uuid'))
    );

    $closure = fn (Builder $builder) => $builder;

    yield fixature(
        attribute: new Unique('users', 'email', where: $closure),
        expected: (new BaseUnique('users', 'email'))->where($closure),
        expectCreatedAttribute: new Unique(rule: (new BaseUnique('users', 'email'))->where($closure))
    );
}<|MERGE_RESOLUTION|>--- conflicted
+++ resolved
@@ -54,11 +54,8 @@
 use Spatie\LaravelData\Attributes\Validation\Json;
 use Spatie\LaravelData\Attributes\Validation\LessThan;
 use Spatie\LaravelData\Attributes\Validation\LessThanOrEqualTo;
-<<<<<<< HEAD
 use Spatie\LaravelData\Attributes\Validation\Lowercase;
-=======
 use Spatie\LaravelData\Attributes\Validation\MacAddress;
->>>>>>> f47d3f00
 use Spatie\LaravelData\Attributes\Validation\Max;
 use Spatie\LaravelData\Attributes\Validation\Mimes;
 use Spatie\LaravelData\Attributes\Validation\MimeTypes;
@@ -306,13 +303,13 @@
     );
 
     yield fixature(
-<<<<<<< HEAD
         attribute: new Lowercase(),
         expected: 'lowercase',
-=======
+    );
+
+    yield fixature(
         attribute: new MacAddress(),
         expected: 'mac_address',
->>>>>>> f47d3f00
     );
 
     yield fixature(
