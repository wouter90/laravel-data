<?php

use Spatie\LaravelData\Data;
use Spatie\LaravelData\Support\DataClass;
use Spatie\LaravelData\Support\DataMethod;
use Spatie\LaravelData\Tests\Fakes\DataWithMapper;
use Spatie\LaravelData\Tests\Fakes\Models\DummyModel;
use Spatie\LaravelData\Tests\Fakes\SimpleData;

it('keeps track of a global map from attribute', function () {
    $dataClass = DataClass::create(new ReflectionClass(DataWithMapper::class));

    expect($dataClass->properties->get('casedProperty')->inputMappedName)
        ->toEqual('cased_property')
        ->and($dataClass->properties->get('casedProperty')->outputMappedName)
        ->toEqual('cased_property');
});

it('will provide information about special methods', function () {
    $class = DataClass::create(new ReflectionClass(SimpleData::class));

    expect($class->methods)->toHaveKey('fromString')
        ->and($class->methods->get('fromString'))
        ->toBeInstanceOf(DataMethod::class);
});

it('will provide information about the constructor', function () {
    $class = DataClass::create(new ReflectionClass(SimpleData::class));

    expect($class->constructorMethod)
        ->not->toBeNull()
        ->toBeInstanceOf(DataMethod::class);
});

it('will populate defaults to properties when they exist ', function () {
    $dataClass = new class ('', '') extends Data {
        public string $property;

        public string $default_property = 'Hello';

        public function __construct(
            public string $promoted_property,
            public string $default_promoted_property = 'Hello Again',
        ) {
        }
    };

    /** @var \Spatie\LaravelData\Support\DataProperty[] $properties */
    $properties = DataClass::create(new ReflectionClass($dataClass::class))->properties->values();

    expect($properties[0])
        ->name->toEqual('property')
        ->hasDefaultValue->toBeFalse();

    expect($properties[1])
        ->name->toEqual('default_property')
        ->hasDefaultValue->toBeTrue()
        ->defaultValue->toEqual('Hello');

    expect($properties[2])
        ->name->toEqual('promoted_property')
        ->hasDefaultValue->toBeFalse();

    expect($properties[3])
        ->name->toEqual('default_promoted_property')
        ->hasDefaultValue->toBeTrue()
        ->defaultValue->toEqual('Hello Again');
});

it('wont throw an error if a non existing attribute is used on a data class', function () {
<<<<<<< HEAD
    #[\JetBrains\PhpStorm\Immutable]
    class PhpStormClassAttributeData extends Data
=======
    expect(PhpStormClassAttributeData::from(['property' => 'hello'])->property)->toEqual('hello')
        ->and(NonExistingAttributeData::from(['property' => 'hello'])->property)->toEqual('hello')
        ->and(PhpStormClassAttributeData::from((object)['property' => 'hello'])->property)->toEqual('hello')
        ->and(PhpStormClassAttributeData::from('{"property": "hello"}')->property)->toEqual('hello')
        ->and(ModelWithPhpStormAttributeData::from((new DummyModel())->fill(['id' => 1]))->id)->toEqual(1);
});

it('wont create an output name mapping for non mapped properties', function () {
    $mapping = DataClass::create(new ReflectionClass(SimpleData::class))
        ->outputNameMapping
        ->resolve();

    expect($mapping)
        ->mapped->toBeEmpty()
        ->mappedDataObjects->toBeEmpty();
});

#[\JetBrains\PhpStorm\Immutable]
class PhpStormClassAttributeData extends Data
{
    public readonly string $property;

    public function __construct(string $property)
>>>>>>> 7f424af3
    {
        public readonly string $property;

        public function __construct(string $property)
        {
            $this->property = $property;
        }
    }

    #[\Foo\Bar]
    class NonExistingAttributeData extends Data
    {
        public readonly string $property;

        public function __construct(string $property)
        {
            $this->property = $property;
        }
    }

    #[\JetBrains\PhpStorm\Immutable]
    class ModelWithPhpStormAttributeData extends Data
    {
        public function __construct(
            public int $id
        ) {
        }

        public static function fromDummyModel(DummyModel $model)
        {
            return new self($model->id);
        }
    }

    expect(PhpStormClassAttributeData::from(['property' => 'hello'])->property)->toEqual('hello')
        ->and(NonExistingAttributeData::from(['property' => 'hello'])->property)->toEqual('hello')
        ->and(PhpStormClassAttributeData::from((object)['property' => 'hello'])->property)->toEqual('hello')
        ->and(PhpStormClassAttributeData::from('{"property": "hello"}')->property)->toEqual('hello')
        ->and(ModelWithPhpStormAttributeData::from((new DummyModel())->fill(['id' => 1]))->id)->toEqual(1);
});<|MERGE_RESOLUTION|>--- conflicted
+++ resolved
@@ -68,13 +68,9 @@
 });
 
 it('wont throw an error if a non existing attribute is used on a data class', function () {
-<<<<<<< HEAD
-    #[\JetBrains\PhpStorm\Immutable]
-    class PhpStormClassAttributeData extends Data
-=======
     expect(PhpStormClassAttributeData::from(['property' => 'hello'])->property)->toEqual('hello')
         ->and(NonExistingAttributeData::from(['property' => 'hello'])->property)->toEqual('hello')
-        ->and(PhpStormClassAttributeData::from((object)['property' => 'hello'])->property)->toEqual('hello')
+        ->and(PhpStormClassAttributeData::from((object) ['property' => 'hello'])->property)->toEqual('hello')
         ->and(PhpStormClassAttributeData::from('{"property": "hello"}')->property)->toEqual('hello')
         ->and(ModelWithPhpStormAttributeData::from((new DummyModel())->fill(['id' => 1]))->id)->toEqual(1);
 });
@@ -95,44 +91,32 @@
     public readonly string $property;
 
     public function __construct(string $property)
->>>>>>> 7f424af3
     {
-        public readonly string $property;
+        $this->property = $property;
+    }
+}
 
-        public function __construct(string $property)
-        {
-            $this->property = $property;
-        }
+#[\Foo\Bar]
+class NonExistingAttributeData extends Data
+{
+    public readonly string $property;
+
+    public function __construct(string $property)
+    {
+        $this->property = $property;
+    }
+}
+
+#[\JetBrains\PhpStorm\Immutable]
+class ModelWithPhpStormAttributeData extends Data
+{
+    public function __construct(
+        public int $id
+    ) {
     }
 
-    #[\Foo\Bar]
-    class NonExistingAttributeData extends Data
+    public static function fromDummyModel(DummyModel $model)
     {
-        public readonly string $property;
-
-        public function __construct(string $property)
-        {
-            $this->property = $property;
-        }
+        return new self($model->id);
     }
-
-    #[\JetBrains\PhpStorm\Immutable]
-    class ModelWithPhpStormAttributeData extends Data
-    {
-        public function __construct(
-            public int $id
-        ) {
-        }
-
-        public static function fromDummyModel(DummyModel $model)
-        {
-            return new self($model->id);
-        }
-    }
-
-    expect(PhpStormClassAttributeData::from(['property' => 'hello'])->property)->toEqual('hello')
-        ->and(NonExistingAttributeData::from(['property' => 'hello'])->property)->toEqual('hello')
-        ->and(PhpStormClassAttributeData::from((object)['property' => 'hello'])->property)->toEqual('hello')
-        ->and(PhpStormClassAttributeData::from('{"property": "hello"}')->property)->toEqual('hello')
-        ->and(ModelWithPhpStormAttributeData::from((new DummyModel())->fill(['id' => 1]))->id)->toEqual(1);
-});+}