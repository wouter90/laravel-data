<?php

use Illuminate\Contracts\Database\Eloquent\Castable;
use Illuminate\Contracts\Support\Arrayable;
use Illuminate\Contracts\Support\Jsonable;
use Illuminate\Contracts\Support\Responsable;
use Illuminate\Database\Eloquent\Model;
use Illuminate\Pagination\CursorPaginator;
use Illuminate\Pagination\LengthAwarePaginator;
use Illuminate\Support\Collection;
use Spatie\LaravelData\Attributes\DataCollectionOf;
use Spatie\LaravelData\Contracts\AppendableData;
use Spatie\LaravelData\Contracts\BaseData;
use Spatie\LaravelData\Contracts\ContextableData;
use Spatie\LaravelData\Contracts\DataObject;
use Spatie\LaravelData\Contracts\DefaultableData;
use Spatie\LaravelData\Contracts\EmptyData;
use Spatie\LaravelData\Contracts\IncludeableData;
use Spatie\LaravelData\Contracts\ResponsableData;
use Spatie\LaravelData\Contracts\TransformableData;
use Spatie\LaravelData\Contracts\ValidateableData;
use Spatie\LaravelData\Contracts\WrappableData;
use Spatie\LaravelData\CursorPaginatedDataCollection;
use Spatie\LaravelData\Data;
use Spatie\LaravelData\DataCollection;
use Spatie\LaravelData\Enums\DataTypeKind;
use Spatie\LaravelData\Exceptions\InvalidDataType;
use Spatie\LaravelData\Lazy;
use Spatie\LaravelData\Optional;
use Spatie\LaravelData\PaginatedDataCollection;
use Spatie\LaravelData\Support\Annotations\DataCollectableAnnotationReader;
use Spatie\LaravelData\Support\DataType;
<<<<<<< HEAD
use Spatie\LaravelData\Support\Factories\DataTypeFactory;
=======
use Spatie\LaravelData\Support\Lazy\ClosureLazy;
use Spatie\LaravelData\Support\Lazy\ConditionalLazy;
use Spatie\LaravelData\Support\Lazy\InertiaLazy;
use Spatie\LaravelData\Support\Lazy\RelationalLazy;
use Spatie\LaravelData\Tests\Fakes\CollectionAnnotationsData;
>>>>>>> fafda4e9
use Spatie\LaravelData\Tests\Fakes\ComplicatedData;
use Spatie\LaravelData\Tests\Fakes\Enums\DummyBackedEnum;
use Spatie\LaravelData\Tests\Fakes\SimpleData;
use Spatie\LaravelData\Tests\Fakes\SimpleDataWithMappedProperty;

function resolveDataType(object $class, string $property = 'property'): DataType
{
    $reflectionProperty = new ReflectionProperty($class, $property);

    return DataTypeFactory::create()->build(
        $reflectionProperty,
        DataCollectableAnnotationReader::create()->getForClass($reflectionProperty->getDeclaringClass())[$property] ?? null,
    );
}

it('can deduce a type without definition', function () {
    $type = resolveDataType(new class () {
        public $property;
    });

    expect($type)
<<<<<<< HEAD
        ->isLazy->toBeFalse()
=======
        ->isNullable->toBeTrue()
        ->isMixed->toBeTrue()
>>>>>>> fafda4e9
        ->isOptional->toBeFalse()
        ->kind->toBe(DataTypeKind::Default)
        ->dataClass->toBeNull()
<<<<<<< HEAD
        ->dataCollectableClass->toBeNull();

    expect($type->type)
        ->isMixed->toBeTrue()
        ->isNullable->toBeTrue()
        ->getAcceptedTypes()->toBe([]);
=======
        ->lazyType->toBeNull()
        ->acceptedTypes->toBeEmpty();
>>>>>>> fafda4e9
});

it('can deduce a type with definition', function () {
    $type = resolveDataType(new class () {
        public string $property;
    });

    expect($type)
<<<<<<< HEAD
        ->isLazy->toBeFalse()
=======
        ->isNullable->toBeFalse()
        ->isMixed->toBeFalse()
>>>>>>> fafda4e9
        ->isOptional->toBeFalse()
        ->kind->toBe(DataTypeKind::Default)
        ->dataClass->toBeNull()
<<<<<<< HEAD
        ->dataCollectableClass->toBeNull();

    expect($type->type)
        ->isMixed->toBeFalse()
        ->isNullable->toBeFalse()
        ->getAcceptedTypes()->toHaveKeys(['string']);
=======
        ->lazyType->toBeNull()
        ->acceptedTypes->toHaveKeys(['string']);
>>>>>>> fafda4e9
});

it('can deduce a nullable type with definition', function () {
    $type = resolveDataType(new class () {
        public ?string $property;
    });

    expect($type)
<<<<<<< HEAD
        ->isLazy->toBeFalse()
=======
        ->isNullable->toBeTrue()
        ->isMixed->toBeFalse()
        ->lazyType->toBeNull()
>>>>>>> fafda4e9
        ->isOptional->toBeFalse()
        ->kind->toBe(DataTypeKind::Default)
        ->dataClass->toBeNull()
        ->dataCollectionClass->toBeNull();

    expect($type->type)
        ->isNullable->toBeTrue()
        ->isMixed->toBeFalse()
        ->getAcceptedTypes()->toHaveKeys(['string']);
});

it('can deduce a union type definition', function () {
    $type = resolveDataType(new class () {
        public string|int $property;
    });

    expect($type)
<<<<<<< HEAD
        ->isLazy->toBeFalse()
=======
        ->isNullable->toBeFalse()
        ->isMixed->toBeFalse()
        ->lazyType->toBeNull()
>>>>>>> fafda4e9
        ->isOptional->toBeFalse()
        ->kind->toBe(DataTypeKind::Default)
        ->dataClass->toBeNull()
        ->dataCollectableClass->toBeNull();

    expect($type->type)
        ->isNullable->toBeFalse()
        ->isMixed->toBeFalse()
        ->getAcceptedTypes()->toHaveKeys(['string', 'int']);
});

it('can deduce a nullable union type definition', function () {
    $type = resolveDataType(new class () {
        public string|int|null $property;
    });

    expect($type)
<<<<<<< HEAD
        ->isLazy->toBeFalse()
=======
        ->isNullable->toBeTrue()
        ->isMixed->toBeFalse()
        ->lazyType->toBeNull()
>>>>>>> fafda4e9
        ->isOptional->toBeFalse()
        ->kind->toBe(DataTypeKind::Default)
        ->dataClass->toBeNull()
        ->dataCollectableClass->toBeNull();

    expect($type->type)
        ->isNullable->toBeTrue()
        ->isMixed->toBeFalse()
        ->getAcceptedTypes()->toHaveKeys(['string', 'int']);
});

it('can deduce an intersection type definition', function () {
    $type = resolveDataType(new class () {
        public DateTime & DateTimeImmutable $property;
    });

    expect($type)
<<<<<<< HEAD
        ->isLazy->toBeFalse()
=======
        ->isNullable->toBeFalse()
        ->isMixed->toBeFalse()
        ->lazyType->toBeNull()
>>>>>>> fafda4e9
        ->isOptional->toBeFalse()
        ->kind->toBe(DataTypeKind::Default)
        ->dataClass->toBeNull()
        ->dataCollectableClass->toBeNull();

    expect($type->type)
        ->isNullable->toBeFalse()
        ->isMixed->toBeFalse()
        ->getAcceptedTypes()->toHaveKeys([
            DateTime::class,
            DateTimeImmutable::class,
        ]);
});

it('can deduce a mixed type', function () {
    $type = resolveDataType(new class () {
        public mixed $property;
    });

    expect($type)
<<<<<<< HEAD
        ->isLazy->toBeFalse()
=======
        ->isNullable->toBeTrue()
        ->isMixed->toBeTrue()
        ->lazyType->toBeNull()
>>>>>>> fafda4e9
        ->isOptional->toBeFalse()
        ->kind->toBe(DataTypeKind::Default)
        ->dataClass->toBeNull()
        ->dataCollectableClass->toBeNull();

    expect($type->type)
        ->isNullable->toBeTrue()
        ->isMixed->toBeTrue()
        ->getAcceptedTypes()->toHaveKeys([]);
});

it('can deduce a lazy type', function () {
    $type = resolveDataType(new class () {
        public string|Lazy $property;
    });

    expect($type)
<<<<<<< HEAD
        ->isLazy->toBeTrue()
=======
        ->isNullable->toBeFalse()
        ->isMixed->toBeFalse()
        ->lazyType->toBe(Lazy::class)
>>>>>>> fafda4e9
        ->isOptional->toBeFalse()
        ->kind->toBe(DataTypeKind::Default)
        ->dataClass->toBeNull()
        ->dataCollectableClass->toBeNull();

    expect($type->type)
        ->isNullable->toBeFalse()
        ->isMixed->toBeFalse()
        ->getAcceptedTypes()->toHaveKeys(['string']);
});

it('can deduce an optional type', function () {
    $type = resolveDataType(new class () {
        public string|Optional $property;
    });

    expect($type)
<<<<<<< HEAD
        ->isLazy->toBeFalse()
=======
        ->isNullable->toBeFalse()
        ->isMixed->toBeFalse()
        ->lazyType->toBeNull()
>>>>>>> fafda4e9
        ->isOptional->toBeTrue()
        ->kind->toBe(DataTypeKind::Default)
        ->dataClass->toBeNull()
        ->dataCollectableClass->toBeNull();

    expect($type->type)
        ->isNullable->toBeFalse()
        ->isMixed->toBeFalse()
        ->getAcceptedTypes()->toHaveKeys(['string']);
});

test('a type cannot be optional alone', function () {
    resolveDataType(new class () {
        public Optional $property;
    });
})->throws(InvalidDataType::class);

it('can deduce a data type', function () {
    $type = resolveDataType(new class () {
        public SimpleData $property;
    });

    expect($type)
<<<<<<< HEAD
        ->isLazy->toBeFalse()
=======
        ->isNullable->toBeFalse()
        ->isMixed->toBeFalse()
        ->lazyType->toBeNull()
>>>>>>> fafda4e9
        ->isOptional->toBeFalse()
        ->kind->toBe(DataTypeKind::DataObject)
        ->dataClass->toBe(SimpleData::class)
        ->dataCollectableClass->toBeNull();

    expect($type->type)
        ->isNullable->toBeFalse()
        ->isMixed->toBeFalse()
        ->getAcceptedTypes()->toHaveKeys([SimpleData::class]);
});

it('can deduce a data union type', function () {
    $type = resolveDataType(new class () {
        public SimpleData|Lazy $property;
    });

    expect($type)
<<<<<<< HEAD
        ->isLazy->toBeTrue()
=======
        ->isNullable->toBeFalse()
        ->isMixed->toBeFalse()
        ->lazyType->toBe(Lazy::class)
>>>>>>> fafda4e9
        ->isOptional->toBeFalse()
        ->kind->toBe(DataTypeKind::DataObject)
        ->dataClass->toBe(SimpleData::class)
        ->dataCollectableClass->toBeNull();

    expect($type->type)
        ->isNullable->toBeFalse()
        ->isMixed->toBeFalse()
        ->getAcceptedTypes()->toHaveKeys([SimpleData::class]);
});

it('can deduce a data collection type', function () {
    $type = resolveDataType(new class () {
        #[DataCollectionOf(SimpleData::class)]
        public DataCollection $property;
    });

    expect($type)
<<<<<<< HEAD
        ->isLazy->toBeFalse()
=======
        ->isNullable->toBeFalse()
        ->isMixed->toBeFalse()
        ->lazyType->toBeNull()
>>>>>>> fafda4e9
        ->isOptional->toBeFalse()
        ->kind->toBe(DataTypeKind::DataCollection)
        ->dataClass->toBe(SimpleData::class)
        ->dataCollectableClass->toBe(DataCollection::class);

    expect($type->type)
        ->isNullable->toBeFalse()
        ->isMixed->toBeFalse()
        ->getAcceptedTypes()->toHaveKeys([DataCollection::class]);
});

it('can deduce a data collection union type', function () {
    $type = resolveDataType(new class () {
        #[DataCollectionOf(SimpleData::class)]
        public DataCollection|Lazy $property;
    });

    expect($type)
<<<<<<< HEAD
        ->isLazy->toBeTrue()
=======
        ->isNullable->toBeFalse()
        ->isMixed->toBeFalse()
        ->lazyType->toBe(Lazy::class)
>>>>>>> fafda4e9
        ->isOptional->toBeFalse()
        ->kind->toBe(DataTypeKind::DataCollection)
        ->dataClass->toBe(SimpleData::class)
        ->dataCollectableClass->toBe(DataCollection::class);

    expect($type->type)
        ->isNullable->toBeFalse()
        ->isMixed->toBeFalse()
        ->getAcceptedTypes()->toHaveKeys([DataCollection::class]);
});

it('can deduce a paginated data collection type', function () {
    $type = resolveDataType(new class () {
        #[DataCollectionOf(SimpleData::class)]
        public PaginatedDataCollection $property;
    });

    expect($type)
<<<<<<< HEAD
        ->isLazy->toBeFalse()
=======
        ->isNullable->toBeFalse()
        ->isMixed->toBeFalse()
        ->lazyType->toBeNull()
>>>>>>> fafda4e9
        ->isOptional->toBeFalse()
        ->kind->toBe(DataTypeKind::DataPaginatedCollection)
        ->dataClass->toBe(SimpleData::class)
        ->dataCollectableClass->toBe(PaginatedDataCollection::class);

    expect($type->type)
        ->isNullable->toBeFalse()
        ->isMixed->toBeFalse()
        ->getAcceptedTypes()->toHaveKeys([PaginatedDataCollection::class]);
});

it('can deduce a paginated data collection union type', function () {
    $type = resolveDataType(new class () {
        #[DataCollectionOf(SimpleData::class)]
        public PaginatedDataCollection|Lazy $property;
    });

    expect($type)
<<<<<<< HEAD
        ->isLazy->toBeTrue()
=======
        ->isNullable->toBeFalse()
        ->isMixed->toBeFalse()
        ->lazyType->toBe(Lazy::class)
>>>>>>> fafda4e9
        ->isOptional->toBeFalse()
        ->kind->toBe(DataTypeKind::DataPaginatedCollection)
        ->dataClass->toBe(SimpleData::class)
        ->dataCollectableClass->toBe(PaginatedDataCollection::class);

    expect($type->type)
        ->isNullable->toBeFalse()
        ->isMixed->toBeFalse()
        ->getAcceptedTypes()->toHaveKeys([PaginatedDataCollection::class]);
});

it('can deduce a cursor paginated data collection type', function () {
    $type = resolveDataType(new class () {
        #[DataCollectionOf(SimpleData::class)]
        public CursorPaginatedDataCollection $property;
    });

    expect($type)
<<<<<<< HEAD
        ->isLazy->toBeFalse()
=======
        ->isNullable->toBeFalse()
        ->isMixed->toBeFalse()
        ->lazyType->toBeNull()
>>>>>>> fafda4e9
        ->isOptional->toBeFalse()
        ->kind->toBe(DataTypeKind::DataCursorPaginatedCollection)
        ->dataClass->toBe(SimpleData::class)
        ->dataCollectableClass->toBe(CursorPaginatedDataCollection::class);

    expect($type->type)
        ->isNullable->toBeFalse()
        ->isMixed->toBeFalse()
        ->getAcceptedTypes()->toHaveKeys([CursorPaginatedDataCollection::class]);
});

it('can deduce a cursor paginated data collection union type', function () {
    $type = resolveDataType(new class () {
        #[DataCollectionOf(SimpleData::class)]
        public CursorPaginatedDataCollection|Lazy $property;
    });

    expect($type)
        ->isLazy->toBeTrue()
        ->isOptional->toBeFalse()
        ->kind->toBe(DataTypeKind::DataCursorPaginatedCollection)
        ->dataClass->toBe(SimpleData::class)
        ->dataCollectableClass->toBe(CursorPaginatedDataCollection::class);

    expect($type->type)
        ->isNullable->toBeFalse()
        ->isMixed->toBeFalse()
        ->getAcceptedTypes()->toHaveKeys([CursorPaginatedDataCollection::class]);
});

it('can deduce an array data collection type', function () {
    $type = resolveDataType(new class () {
        #[DataCollectionOf(SimpleData::class)]
        public array $property;
    });

    expect($type)
        ->isLazy->toBeFalse()
        ->isOptional->toBeFalse()
        ->kind->toBe(DataTypeKind::Array)
        ->dataClass->toBe(SimpleData::class)
        ->dataCollectableClass->toBe('array');

    expect($type->type)
        ->isNullable->toBeFalse()
        ->isMixed->toBeFalse()
        ->getAcceptedTypes()->toHaveKeys(['array']);
});

it('can deduce an array data collection union type', function () {
    $type = resolveDataType(new class () {
        #[DataCollectionOf(SimpleData::class)]
        public array|Lazy $property;
    });

    expect($type)
        ->isLazy->toBeTrue()
        ->isOptional->toBeFalse()
        ->kind->toBe(DataTypeKind::Array)
        ->dataClass->toBe(SimpleData::class)
        ->dataCollectableClass->toBe('array');

    expect($type->type)
        ->isNullable->toBeFalse()
        ->isMixed->toBeFalse()
        ->getAcceptedTypes()->toHaveKeys(['array']);
});

it('can deduce an enumerable data collection type', function () {
    $type = resolveDataType(new class () {
        #[DataCollectionOf(SimpleData::class)]
        public Collection $property;
    });

    expect($type)
        ->isLazy->toBeFalse()
        ->isOptional->toBeFalse()
        ->kind->toBe(DataTypeKind::Enumerable)
        ->dataClass->toBe(SimpleData::class)
        ->dataCollectableClass->toBe(Collection::class);

    expect($type->type)
        ->isNullable->toBeFalse()
        ->isMixed->toBeFalse()
        ->getAcceptedTypes()->toHaveKeys([Collection::class]);
});

it('can deduce an enumerable data collection union type', function () {
    $type = resolveDataType(new class () {
        #[DataCollectionOf(SimpleData::class)]
        public Collection|Lazy $property;
    });

    expect($type)
        ->isLazy->toBeTrue()
        ->isOptional->toBeFalse()
        ->kind->toBe(DataTypeKind::Enumerable)
        ->dataClass->toBe(SimpleData::class)
        ->dataCollectableClass->toBe(Collection::class);

    expect($type->type)
        ->isNullable->toBeFalse()
        ->isMixed->toBeFalse()
        ->getAcceptedTypes()->toHaveKeys([Collection::class]);
});

it('can deduce a paginator data collection type', function () {
    $type = resolveDataType(new class () {
        #[DataCollectionOf(SimpleData::class)]
        public LengthAwarePaginator $property;
    });

    expect($type)
        ->isLazy->toBeFalse()
        ->isOptional->toBeFalse()
        ->kind->toBe(DataTypeKind::Paginator)
        ->dataClass->toBe(SimpleData::class)
        ->dataCollectableClass->toBe(LengthAwarePaginator::class);

    expect($type->type)
        ->isNullable->toBeFalse()
        ->isMixed->toBeFalse()
        ->getAcceptedTypes()->toHaveKeys([LengthAwarePaginator::class]);
});

it('can deduce a paginator data collection union type', function () {
    $type = resolveDataType(new class () {
        #[DataCollectionOf(SimpleData::class)]
        public LengthAwarePaginator|Lazy $property;
    });

    expect($type)
        ->isLazy->toBeTrue()
        ->isOptional->toBeFalse()
        ->kind->toBe(DataTypeKind::Paginator)
        ->dataClass->toBe(SimpleData::class)
        ->dataCollectableClass->toBe(LengthAwarePaginator::class);

    expect($type->type)
        ->isNullable->toBeFalse()
        ->isMixed->toBeFalse()
<<<<<<< HEAD
        ->getAcceptedTypes()->toHaveKeys([LengthAwarePaginator::class]);
});

it('can deduce a cursor paginator data collection type', function () {
    $type = resolveDataType(new class () {
        #[DataCollectionOf(SimpleData::class)]
        public CursorPaginator $property;
    });

    expect($type)
        ->isLazy->toBeFalse()
        ->isOptional->toBeFalse()
        ->kind->toBe(DataTypeKind::CursorPaginator)
        ->dataClass->toBe(SimpleData::class)
        ->dataCollectableClass->toBe(CursorPaginator::class);

    expect($type->type)
        ->isNullable->toBeFalse()
        ->isMixed->toBeFalse()
        ->getAcceptedTypes()->toHaveKeys([CursorPaginator::class]);
});

it('can deduce a cursor paginator data collection union type', function () {
    $type = resolveDataType(new class () {
        #[DataCollectionOf(SimpleData::class)]
        public CursorPaginator|Lazy $property;
    });

    expect($type)
        ->isLazy->toBeTrue()
=======
        ->lazyType->toBe(Lazy::class)
>>>>>>> fafda4e9
        ->isOptional->toBeFalse()
        ->kind->toBe(DataTypeKind::CursorPaginator)
        ->dataClass->toBe(SimpleData::class)
        ->dataCollectableClass->toBe(CursorPaginator::class);

    expect($type->type)
        ->isNullable->toBeFalse()
        ->isMixed->toBeFalse()
        ->getAcceptedTypes()->toHaveKeys([CursorPaginator::class]);
});

it('cannot have multiple data types', function () {
    resolveDataType(new class () {
        public SimpleData|ComplicatedData $property;
    });
})->throws(InvalidDataType::class);

it('cannot combine a data object and another type', function () {
    resolveDataType(new class () {
        public SimpleData|int $property;
    });
})->throws(InvalidDataType::class);

it('cannot combine a data collection and another type', function () {
    resolveDataType(new class () {
        #[DataCollectionOf(SimpleData::class)]
        public DataCollection|int $property;
    });
})->throws(InvalidDataType::class);

it(
    'will resolve the base types for accepted types',
    function (object $class, array $expected) {
        expect(resolveDataType($class)->type->getAcceptedTypes())->toEqualCanonicalizing($expected);
    }
)->with(function () {
    yield 'no type' => [
        'class' => new class () {
            public $property;
        },
        'expected' => [],
    ];

    yield 'mixed' => [
        'class' => new class () {
            public mixed $property;
        },
        'expected' => [],
    ];

    yield 'single' => [
        'class' => new class () {
            public string $property;
        },
        'expected' => ['string' => []],
    ];

    yield 'multi' => [
        'class' => new class () {
            public string|int|bool|float|array $property;
        },
        'expected' => [
            'string' => [],
            'int' => [],
            'bool' => [],
            'float' => [],
            'array' => [],
        ],
    ];

    yield 'data' => [
        'class' => new class () {
            public SimpleData $property;
        },
        'expected' => [
            SimpleData::class => [
                Data::class,
                JsonSerializable::class,
                Castable::class,
                Jsonable::class,
                Responsable::class,
                Arrayable::class,
                DataObject::class,
                AppendableData::class,
                ContextableData::class,
                BaseData::class,
                DefaultableData::class,
                IncludeableData::class,
                ResponsableData::class,
                TransformableData::class,
                ValidateableData::class,
                WrappableData::class,
                EmptyData::class,
            ],
        ],
    ];

    yield 'enum' => [
        'class' => new class () {
            public DummyBackedEnum $property;
        },
        'expected' => [
            DummyBackedEnum::class => [
                UnitEnum::class,
                BackedEnum::class,
            ],
        ],
    ];
});

it(
    'can check if a data type accepts a type',
    function (object $class, string $type, bool $accepts) {
        expect(resolveDataType($class))->type->acceptsType($type)->toEqual($accepts);
    }
)->with(function () {
    // Base types

    yield [
        'class' => new class () {
            public $property;
        },
        'type' => 'string',
        'accepts' => true,
    ];

    yield [
        'class' => new class () {
            public mixed $property;
        },
        'type' => 'string',
        'accepts' => true,
    ];

    yield [
        'class' => new class () {
            public string $property;
        },
        'type' => 'string',
        'accepts' => true,
    ];

    yield [
        'class' => new class () {
            public bool $property;
        },
        'type' => 'bool',
        'accepts' => true,
    ];

    yield [
        'class' => new class () {
            public int $property;
        },
        'type' => 'int',
        'accepts' => true,
    ];

    yield [
        'class' => new class () {
            public float $property;
        },
        'type' => 'float',
        'accepts' => true,
    ];

    yield [
        'class' => new class () {
            public array $property;
        },
        'type' => 'array',
        'accepts' => true,
    ];

    yield [
        'class' => new class () {
            public string $property;
        },
        'type' => 'array',
        'accepts' => false,
    ];

    // Objects

    yield [
        'class' => new class () {
            public SimpleData $property;
        },
        'type' => SimpleData::class,
        'accepts' => true,
    ];

    yield [
        'class' => new class () {
            public SimpleData $property;
        },
        'type' => ComplicatedData::class,
        'accepts' => false,
    ];

    // Objects with inheritance

    yield 'simple inheritance' => [
        'class' => new class () {
            public Data $property;
        },
        'type' => SimpleData::class,
        'accepts' => true,
    ];

    yield 'reversed inheritance' => [
        'class' => new class () {
            public SimpleData $property;
        },
        'type' => Data::class,
        'accepts' => false,
    ];

    yield 'false inheritance' => [
        'class' => new class () {
            public Model $property;
        },
        'type' => SimpleData::class,
        'accepts' => false,
    ];

    // Objects with interfaces

    yield 'simple interface implementation' => [
        'class' => new class () {
            public DateTimeInterface $property;
        },
        'type' => DateTime::class,
        'accepts' => true,
    ];

    yield 'reversed interface implementation' => [
        'class' => new class () {
            public DateTime $property;
        },
        'type' => DateTimeInterface::class,
        'accepts' => false,
    ];

    yield 'false interface implementation' => [
        'class' => new class () {
            public Model $property;
        },
        'type' => DateTime::class,
        'accepts' => false,
    ];

    // Enums

    yield [
        'class' => new class () {
            public DummyBackedEnum $property;
        },
        'type' => DummyBackedEnum::class,
        'accepts' => true,
    ];
});

it(
    'can check if a data type accepts a value',
    function (object $class, mixed $value, bool $accepts) {
        expect(resolveDataType($class))->type->acceptsValue($value)->toEqual($accepts);
    }
)->with(function () {
    yield [
        'class' => new class () {
            public ?string $property;
        },
        'value' => null,
        'accepts' => true,
    ];

    yield [
        'class' => new class () {
            public string $property;
        },
        'value' => 'Hello',
        'accepts' => true,
    ];

    yield [
        'class' => new class () {
            public string $property;
        },
        'value' => 3.14,
        'accepts' => false,
    ];

    yield [
        'class' => new class () {
            public mixed $property;
        },
        'value' => 3.14,
        'accepts' => true,
    ];

    yield [
        'class' => new class () {
            public Data $property;
        },
        'value' => new SimpleData('Hello'),
        'accepts' => true,
    ];

    yield [
        'class' => new class () {
            public SimpleData $property;
        },
        'value' => new SimpleData('Hello'),
        'accepts' => true,
    ];

    yield [
        'class' => new class () {
            public SimpleData $property;
        },
        'value' => new SimpleDataWithMappedProperty('Hello'),
        'accepts' => false,
    ];

    yield [
        'class' => new class () {
            public DummyBackedEnum $property;
        },
        'value' => DummyBackedEnum::FOO,
        'accepts' => true,
    ];
});

it(
    'can find accepted type for a base type',
    function (object $class, string $type, ?string $expectedType) {
        expect(resolveDataType($class))
            ->type
            ->findAcceptedTypeForBaseType($type)
            ->toEqual($expectedType);
    }
)->with(function () {
    yield [
        'class' => new class () {
            public SimpleData $property;
        },
        'type' => SimpleData::class,
        'expectedType' => SimpleData::class,
    ];

    yield [
        'class' => new class () {
            public SimpleData $property;
        },
        'type' => Data::class,
        'expectedType' => SimpleData::class,
    ];

    yield [
        'class' => new class () {
            public DummyBackedEnum $property;
        },
        'type' => BackedEnum::class,
        'expectedType' => DummyBackedEnum::class,
    ];

    yield [
        'class' => new class () {
            public SimpleData $property;
        },
        'type' => DataCollection::class,
        'expectedType' => null,
    ];
});

it('can annotate data collections using attributes', function () {
    $type = resolveDataType(new class () {
        #[DataCollectionOf(SimpleData::class)]
        public DataCollection $property;
    });

    expect($type)
        ->kind->toBe(DataTypeKind::DataCollection)
        ->dataClass->toBe(SimpleData::class)
        ->dataCollectableClass->toBe(DataCollection::class);
});

it('can annotate data collections using var annotations', function () {
    $type = resolveDataType(new class () {
        /** @var DataCollection<SimpleData> */
        public DataCollection $property;
    });

    expect($type)
        ->kind->toBe(DataTypeKind::DataCollection)
        ->dataClass->toBe(SimpleData::class)
        ->dataCollectableClass->toBe(DataCollection::class);
});

it('can annotate data collections using property annotations', function () {
    /**
     * @property DataCollection<SimpleData> $property
     */
    class TestDataTypeWithClassAnnotatedProperty
    {
        public function __construct(
            public array $property,
        ) {
        }
    }

    $type = resolveDataType(new \TestDataTypeWithClassAnnotatedProperty([]));

<<<<<<< HEAD
    expect($type)
        ->kind->toBe(DataTypeKind::Array)
        ->dataClass->toBe(SimpleData::class)
        ->dataCollectableClass->toBe('array');
=======
it('cannot get the data class for invalid annotations')
    ->tap(
        fn (string $property) => DataType::create(
            new ReflectionProperty(CollectionAnnotationsData::class, $property)
        )
    )
    ->throws(CannotFindDataClass::class)
    ->with(function () {
        yield [
            'property' => 'propertyM',
        ];

        yield [
            'property' => 'propertyN',
        ];

        yield [
            'property' => 'propertyO',
        ];
    });

it('can deduce the types of lazy', function () {
    $type = resolveDataType(new class () {
        public SimpleData|Lazy $property;
    });

    expect($type)->lazyType->toBe(Lazy::class);

    $type = resolveDataType(new class () {
        public SimpleData|ClosureLazy $property;
    });

    expect($type)->lazyType->toBe(ClosureLazy::class);

    $type = resolveDataType(new class () {
        public SimpleData|InertiaLazy $property;
    });

    expect($type)->lazyType->toBe(InertiaLazy::class);

    $type = resolveDataType(new class () {
        public SimpleData|ConditionalLazy $property;
    });

    expect($type)->lazyType->toBe(ConditionalLazy::class);

    $type = resolveDataType(new class () {
        public SimpleData|RelationalLazy $property;
    });

    expect($type)->lazyType->toBe(RelationalLazy::class);
>>>>>>> fafda4e9
});<|MERGE_RESOLUTION|>--- conflicted
+++ resolved
@@ -30,15 +30,12 @@
 use Spatie\LaravelData\PaginatedDataCollection;
 use Spatie\LaravelData\Support\Annotations\DataCollectableAnnotationReader;
 use Spatie\LaravelData\Support\DataType;
-<<<<<<< HEAD
 use Spatie\LaravelData\Support\Factories\DataTypeFactory;
-=======
 use Spatie\LaravelData\Support\Lazy\ClosureLazy;
 use Spatie\LaravelData\Support\Lazy\ConditionalLazy;
 use Spatie\LaravelData\Support\Lazy\InertiaLazy;
 use Spatie\LaravelData\Support\Lazy\RelationalLazy;
 use Spatie\LaravelData\Tests\Fakes\CollectionAnnotationsData;
->>>>>>> fafda4e9
 use Spatie\LaravelData\Tests\Fakes\ComplicatedData;
 use Spatie\LaravelData\Tests\Fakes\Enums\DummyBackedEnum;
 use Spatie\LaravelData\Tests\Fakes\SimpleData;
@@ -60,26 +57,16 @@
     });
 
     expect($type)
-<<<<<<< HEAD
-        ->isLazy->toBeFalse()
-=======
-        ->isNullable->toBeTrue()
-        ->isMixed->toBeTrue()
->>>>>>> fafda4e9
         ->isOptional->toBeFalse()
         ->kind->toBe(DataTypeKind::Default)
         ->dataClass->toBeNull()
-<<<<<<< HEAD
+        ->lazyType->toBeNull()
         ->dataCollectableClass->toBeNull();
 
     expect($type->type)
         ->isMixed->toBeTrue()
         ->isNullable->toBeTrue()
         ->getAcceptedTypes()->toBe([]);
-=======
-        ->lazyType->toBeNull()
-        ->acceptedTypes->toBeEmpty();
->>>>>>> fafda4e9
 });
 
 it('can deduce a type with definition', function () {
@@ -88,26 +75,16 @@
     });
 
     expect($type)
-<<<<<<< HEAD
-        ->isLazy->toBeFalse()
-=======
-        ->isNullable->toBeFalse()
-        ->isMixed->toBeFalse()
->>>>>>> fafda4e9
+        ->lazyType->toBeNull()
         ->isOptional->toBeFalse()
         ->kind->toBe(DataTypeKind::Default)
         ->dataClass->toBeNull()
-<<<<<<< HEAD
         ->dataCollectableClass->toBeNull();
 
     expect($type->type)
         ->isMixed->toBeFalse()
         ->isNullable->toBeFalse()
         ->getAcceptedTypes()->toHaveKeys(['string']);
-=======
-        ->lazyType->toBeNull()
-        ->acceptedTypes->toHaveKeys(['string']);
->>>>>>> fafda4e9
 });
 
 it('can deduce a nullable type with definition', function () {
@@ -116,13 +93,7 @@
     });
 
     expect($type)
-<<<<<<< HEAD
-        ->isLazy->toBeFalse()
-=======
-        ->isNullable->toBeTrue()
-        ->isMixed->toBeFalse()
-        ->lazyType->toBeNull()
->>>>>>> fafda4e9
+        ->lazyType->toBeNull()
         ->isOptional->toBeFalse()
         ->kind->toBe(DataTypeKind::Default)
         ->dataClass->toBeNull()
@@ -140,13 +111,7 @@
     });
 
     expect($type)
-<<<<<<< HEAD
-        ->isLazy->toBeFalse()
-=======
-        ->isNullable->toBeFalse()
-        ->isMixed->toBeFalse()
-        ->lazyType->toBeNull()
->>>>>>> fafda4e9
+        ->lazyType->toBeNull()
         ->isOptional->toBeFalse()
         ->kind->toBe(DataTypeKind::Default)
         ->dataClass->toBeNull()
@@ -164,13 +129,7 @@
     });
 
     expect($type)
-<<<<<<< HEAD
-        ->isLazy->toBeFalse()
-=======
-        ->isNullable->toBeTrue()
-        ->isMixed->toBeFalse()
-        ->lazyType->toBeNull()
->>>>>>> fafda4e9
+        ->lazyType->toBeNull()
         ->isOptional->toBeFalse()
         ->kind->toBe(DataTypeKind::Default)
         ->dataClass->toBeNull()
@@ -188,13 +147,7 @@
     });
 
     expect($type)
-<<<<<<< HEAD
-        ->isLazy->toBeFalse()
-=======
-        ->isNullable->toBeFalse()
-        ->isMixed->toBeFalse()
-        ->lazyType->toBeNull()
->>>>>>> fafda4e9
+        ->lazyType->toBeNull()
         ->isOptional->toBeFalse()
         ->kind->toBe(DataTypeKind::Default)
         ->dataClass->toBeNull()
@@ -215,13 +168,7 @@
     });
 
     expect($type)
-<<<<<<< HEAD
-        ->isLazy->toBeFalse()
-=======
-        ->isNullable->toBeTrue()
-        ->isMixed->toBeTrue()
-        ->lazyType->toBeNull()
->>>>>>> fafda4e9
+        ->lazyType->toBeNull()
         ->isOptional->toBeFalse()
         ->kind->toBe(DataTypeKind::Default)
         ->dataClass->toBeNull()
@@ -239,13 +186,7 @@
     });
 
     expect($type)
-<<<<<<< HEAD
-        ->isLazy->toBeTrue()
-=======
-        ->isNullable->toBeFalse()
-        ->isMixed->toBeFalse()
         ->lazyType->toBe(Lazy::class)
->>>>>>> fafda4e9
         ->isOptional->toBeFalse()
         ->kind->toBe(DataTypeKind::Default)
         ->dataClass->toBeNull()
@@ -263,13 +204,7 @@
     });
 
     expect($type)
-<<<<<<< HEAD
-        ->isLazy->toBeFalse()
-=======
-        ->isNullable->toBeFalse()
-        ->isMixed->toBeFalse()
-        ->lazyType->toBeNull()
->>>>>>> fafda4e9
+        ->lazyType->toBeNull()
         ->isOptional->toBeTrue()
         ->kind->toBe(DataTypeKind::Default)
         ->dataClass->toBeNull()
@@ -293,337 +228,291 @@
     });
 
     expect($type)
-<<<<<<< HEAD
+        ->lazyType->toBeNull()
+        ->isOptional->toBeFalse()
+        ->kind->toBe(DataTypeKind::DataObject)
+        ->dataClass->toBe(SimpleData::class)
+        ->dataCollectableClass->toBeNull();
+
+    expect($type->type)
+        ->isNullable->toBeFalse()
+        ->isMixed->toBeFalse()
+        ->getAcceptedTypes()->toHaveKeys([SimpleData::class]);
+});
+
+it('can deduce a data union type', function () {
+    $type = resolveDataType(new class () {
+        public SimpleData|Lazy $property;
+    });
+
+    expect($type)
+        ->lazyType->toBe(Lazy::class)
+        ->isOptional->toBeFalse()
+        ->kind->toBe(DataTypeKind::DataObject)
+        ->dataClass->toBe(SimpleData::class)
+        ->dataCollectableClass->toBeNull();
+
+    expect($type->type)
+        ->isNullable->toBeFalse()
+        ->isMixed->toBeFalse()
+        ->getAcceptedTypes()->toHaveKeys([SimpleData::class]);
+});
+
+it('can deduce a data collection type', function () {
+    $type = resolveDataType(new class () {
+        #[DataCollectionOf(SimpleData::class)]
+        public DataCollection $property;
+    });
+
+    expect($type)
+        ->lazyType->toBeNull()
+        ->isOptional->toBeFalse()
+        ->kind->toBe(DataTypeKind::DataCollection)
+        ->dataClass->toBe(SimpleData::class)
+        ->dataCollectableClass->toBe(DataCollection::class);
+
+    expect($type->type)
+        ->isNullable->toBeFalse()
+        ->isMixed->toBeFalse()
+        ->getAcceptedTypes()->toHaveKeys([DataCollection::class]);
+});
+
+it('can deduce a data collection union type', function () {
+    $type = resolveDataType(new class () {
+        #[DataCollectionOf(SimpleData::class)]
+        public DataCollection|Lazy $property;
+    });
+
+    expect($type)
+        ->lazyType->toBe(Lazy::class)
+        ->isOptional->toBeFalse()
+        ->kind->toBe(DataTypeKind::DataCollection)
+        ->dataClass->toBe(SimpleData::class)
+        ->dataCollectableClass->toBe(DataCollection::class);
+
+    expect($type->type)
+        ->isNullable->toBeFalse()
+        ->isMixed->toBeFalse()
+        ->getAcceptedTypes()->toHaveKeys([DataCollection::class]);
+});
+
+it('can deduce a paginated data collection type', function () {
+    $type = resolveDataType(new class () {
+        #[DataCollectionOf(SimpleData::class)]
+        public PaginatedDataCollection $property;
+    });
+
+    expect($type)
         ->isLazy->toBeFalse()
-=======
-        ->isNullable->toBeFalse()
-        ->isMixed->toBeFalse()
-        ->lazyType->toBeNull()
->>>>>>> fafda4e9
-        ->isOptional->toBeFalse()
-        ->kind->toBe(DataTypeKind::DataObject)
-        ->dataClass->toBe(SimpleData::class)
-        ->dataCollectableClass->toBeNull();
-
-    expect($type->type)
-        ->isNullable->toBeFalse()
-        ->isMixed->toBeFalse()
-        ->getAcceptedTypes()->toHaveKeys([SimpleData::class]);
-});
-
-it('can deduce a data union type', function () {
-    $type = resolveDataType(new class () {
-        public SimpleData|Lazy $property;
-    });
-
-    expect($type)
-<<<<<<< HEAD
+        ->isOptional->toBeFalse()
+        ->kind->toBe(DataTypeKind::DataPaginatedCollection)
+        ->dataClass->toBe(SimpleData::class)
+        ->dataCollectableClass->toBe(PaginatedDataCollection::class);
+
+    expect($type->type)
+        ->isNullable->toBeFalse()
+        ->isMixed->toBeFalse()
+        ->getAcceptedTypes()->toHaveKeys([PaginatedDataCollection::class]);
+});
+
+it('can deduce a paginated data collection union type', function () {
+    $type = resolveDataType(new class () {
+        #[DataCollectionOf(SimpleData::class)]
+        public PaginatedDataCollection|Lazy $property;
+    });
+
+    expect($type)
         ->isLazy->toBeTrue()
-=======
-        ->isNullable->toBeFalse()
-        ->isMixed->toBeFalse()
+        ->isOptional->toBeFalse()
+        ->kind->toBe(DataTypeKind::DataPaginatedCollection)
+        ->dataClass->toBe(SimpleData::class)
+        ->dataCollectableClass->toBe(PaginatedDataCollection::class);
+
+    expect($type->type)
+        ->isNullable->toBeFalse()
+        ->isMixed->toBeFalse()
+        ->getAcceptedTypes()->toHaveKeys([PaginatedDataCollection::class]);
+});
+
+it('can deduce a cursor paginated data collection type', function () {
+    $type = resolveDataType(new class () {
+        #[DataCollectionOf(SimpleData::class)]
+        public CursorPaginatedDataCollection $property;
+    });
+
+    expect($type)
+        ->lazyType->toBeNull()
+        ->isOptional->toBeFalse()
+        ->kind->toBe(DataTypeKind::DataCursorPaginatedCollection)
+        ->dataClass->toBe(SimpleData::class)
+        ->dataCollectableClass->toBe(CursorPaginatedDataCollection::class);
+
+    expect($type->type)
+        ->isNullable->toBeFalse()
+        ->isMixed->toBeFalse()
+        ->getAcceptedTypes()->toHaveKeys([CursorPaginatedDataCollection::class]);
+});
+
+it('can deduce a cursor paginated data collection union type', function () {
+    $type = resolveDataType(new class () {
+        #[DataCollectionOf(SimpleData::class)]
+        public CursorPaginatedDataCollection|Lazy $property;
+    });
+
+    expect($type)
+        ->isLazy->toBeTrue()
+        ->isOptional->toBeFalse()
+        ->kind->toBe(DataTypeKind::DataCursorPaginatedCollection)
+        ->dataClass->toBe(SimpleData::class)
+        ->dataCollectableClass->toBe(CursorPaginatedDataCollection::class);
+
+    expect($type->type)
+        ->isNullable->toBeFalse()
+        ->isMixed->toBeFalse()
+        ->getAcceptedTypes()->toHaveKeys([CursorPaginatedDataCollection::class]);
+});
+
+it('can deduce an array data collection type', function () {
+    $type = resolveDataType(new class () {
+        #[DataCollectionOf(SimpleData::class)]
+        public array $property;
+    });
+
+    expect($type)
+        ->isLazy->toBeFalse()
+        ->isOptional->toBeFalse()
+        ->kind->toBe(DataTypeKind::Array)
+        ->dataClass->toBe(SimpleData::class)
+        ->dataCollectableClass->toBe('array');
+
+    expect($type->type)
+        ->isNullable->toBeFalse()
+        ->isMixed->toBeFalse()
+        ->getAcceptedTypes()->toHaveKeys(['array']);
+});
+
+it('can deduce an array data collection union type', function () {
+    $type = resolveDataType(new class () {
+        #[DataCollectionOf(SimpleData::class)]
+        public array|Lazy $property;
+    });
+
+    expect($type)
         ->lazyType->toBe(Lazy::class)
->>>>>>> fafda4e9
-        ->isOptional->toBeFalse()
-        ->kind->toBe(DataTypeKind::DataObject)
-        ->dataClass->toBe(SimpleData::class)
-        ->dataCollectableClass->toBeNull();
-
-    expect($type->type)
-        ->isNullable->toBeFalse()
-        ->isMixed->toBeFalse()
-        ->getAcceptedTypes()->toHaveKeys([SimpleData::class]);
-});
-
-it('can deduce a data collection type', function () {
-    $type = resolveDataType(new class () {
-        #[DataCollectionOf(SimpleData::class)]
-        public DataCollection $property;
-    });
-
-    expect($type)
-<<<<<<< HEAD
+        ->isOptional->toBeFalse()
+        ->kind->toBe(DataTypeKind::Array)
+        ->dataClass->toBe(SimpleData::class)
+        ->dataCollectableClass->toBe('array');
+
+    expect($type->type)
+        ->isNullable->toBeFalse()
+        ->isMixed->toBeFalse()
+        ->getAcceptedTypes()->toHaveKeys(['array']);
+});
+
+it('can deduce an enumerable data collection type', function () {
+    $type = resolveDataType(new class () {
+        #[DataCollectionOf(SimpleData::class)]
+        public Collection $property;
+    });
+
+    expect($type)
         ->isLazy->toBeFalse()
-=======
-        ->isNullable->toBeFalse()
-        ->isMixed->toBeFalse()
-        ->lazyType->toBeNull()
->>>>>>> fafda4e9
-        ->isOptional->toBeFalse()
-        ->kind->toBe(DataTypeKind::DataCollection)
-        ->dataClass->toBe(SimpleData::class)
-        ->dataCollectableClass->toBe(DataCollection::class);
-
-    expect($type->type)
-        ->isNullable->toBeFalse()
-        ->isMixed->toBeFalse()
-        ->getAcceptedTypes()->toHaveKeys([DataCollection::class]);
-});
-
-it('can deduce a data collection union type', function () {
-    $type = resolveDataType(new class () {
-        #[DataCollectionOf(SimpleData::class)]
-        public DataCollection|Lazy $property;
-    });
-
-    expect($type)
-<<<<<<< HEAD
+        ->isOptional->toBeFalse()
+        ->kind->toBe(DataTypeKind::Enumerable)
+        ->dataClass->toBe(SimpleData::class)
+        ->dataCollectableClass->toBe(Collection::class);
+
+    expect($type->type)
+        ->isNullable->toBeFalse()
+        ->isMixed->toBeFalse()
+        ->getAcceptedTypes()->toHaveKeys([Collection::class]);
+});
+
+it('can deduce an enumerable data collection union type', function () {
+    $type = resolveDataType(new class () {
+        #[DataCollectionOf(SimpleData::class)]
+        public Collection|Lazy $property;
+    });
+
+    expect($type)
         ->isLazy->toBeTrue()
-=======
-        ->isNullable->toBeFalse()
-        ->isMixed->toBeFalse()
-        ->lazyType->toBe(Lazy::class)
->>>>>>> fafda4e9
-        ->isOptional->toBeFalse()
-        ->kind->toBe(DataTypeKind::DataCollection)
-        ->dataClass->toBe(SimpleData::class)
-        ->dataCollectableClass->toBe(DataCollection::class);
-
-    expect($type->type)
-        ->isNullable->toBeFalse()
-        ->isMixed->toBeFalse()
-        ->getAcceptedTypes()->toHaveKeys([DataCollection::class]);
-});
-
-it('can deduce a paginated data collection type', function () {
-    $type = resolveDataType(new class () {
-        #[DataCollectionOf(SimpleData::class)]
-        public PaginatedDataCollection $property;
-    });
-
-    expect($type)
-<<<<<<< HEAD
+        ->isOptional->toBeFalse()
+        ->kind->toBe(DataTypeKind::Enumerable)
+        ->dataClass->toBe(SimpleData::class)
+        ->dataCollectableClass->toBe(Collection::class);
+
+    expect($type->type)
+        ->isNullable->toBeFalse()
+        ->isMixed->toBeFalse()
+        ->getAcceptedTypes()->toHaveKeys([Collection::class]);
+});
+
+it('can deduce a paginator data collection type', function () {
+    $type = resolveDataType(new class () {
+        #[DataCollectionOf(SimpleData::class)]
+        public LengthAwarePaginator $property;
+    });
+
+    expect($type)
+        ->lazyType->toBeNull()
+        ->isOptional->toBeFalse()
+        ->kind->toBe(DataTypeKind::Paginator)
+        ->dataClass->toBe(SimpleData::class)
+        ->dataCollectableClass->toBe(LengthAwarePaginator::class);
+
+    expect($type->type)
+        ->isNullable->toBeFalse()
+        ->isMixed->toBeFalse()
+        ->getAcceptedTypes()->toHaveKeys([LengthAwarePaginator::class]);
+});
+
+it('can deduce a paginator data collection union type', function () {
+    $type = resolveDataType(new class () {
+        #[DataCollectionOf(SimpleData::class)]
+        public LengthAwarePaginator|Lazy $property;
+    });
+
+    expect($type)
+        ->isLazy->toBeTrue()
+        ->isOptional->toBeFalse()
+        ->kind->toBe(DataTypeKind::Paginator)
+        ->dataClass->toBe(SimpleData::class)
+        ->dataCollectableClass->toBe(LengthAwarePaginator::class);
+
+    expect($type->type)
+        ->isNullable->toBeFalse()
+        ->isMixed->toBeFalse()
+        ->getAcceptedTypes()->toHaveKeys([LengthAwarePaginator::class]);
+});
+
+it('can deduce a cursor paginator data collection type', function () {
+    $type = resolveDataType(new class () {
+        #[DataCollectionOf(SimpleData::class)]
+        public CursorPaginator $property;
+    });
+
+    expect($type)
         ->isLazy->toBeFalse()
-=======
-        ->isNullable->toBeFalse()
-        ->isMixed->toBeFalse()
-        ->lazyType->toBeNull()
->>>>>>> fafda4e9
-        ->isOptional->toBeFalse()
-        ->kind->toBe(DataTypeKind::DataPaginatedCollection)
-        ->dataClass->toBe(SimpleData::class)
-        ->dataCollectableClass->toBe(PaginatedDataCollection::class);
-
-    expect($type->type)
-        ->isNullable->toBeFalse()
-        ->isMixed->toBeFalse()
-        ->getAcceptedTypes()->toHaveKeys([PaginatedDataCollection::class]);
-});
-
-it('can deduce a paginated data collection union type', function () {
-    $type = resolveDataType(new class () {
-        #[DataCollectionOf(SimpleData::class)]
-        public PaginatedDataCollection|Lazy $property;
-    });
-
-    expect($type)
-<<<<<<< HEAD
+        ->isOptional->toBeFalse()
+        ->kind->toBe(DataTypeKind::CursorPaginator)
+        ->dataClass->toBe(SimpleData::class)
+        ->dataCollectableClass->toBe(CursorPaginator::class);
+
+    expect($type->type)
+        ->isNullable->toBeFalse()
+        ->isMixed->toBeFalse()
+        ->getAcceptedTypes()->toHaveKeys([CursorPaginator::class]);
+});
+
+it('can deduce a cursor paginator data collection union type', function () {
+    $type = resolveDataType(new class () {
+        #[DataCollectionOf(SimpleData::class)]
+        public CursorPaginator|Lazy $property;
+    });
+
+    expect($type)
         ->isLazy->toBeTrue()
-=======
-        ->isNullable->toBeFalse()
-        ->isMixed->toBeFalse()
-        ->lazyType->toBe(Lazy::class)
->>>>>>> fafda4e9
-        ->isOptional->toBeFalse()
-        ->kind->toBe(DataTypeKind::DataPaginatedCollection)
-        ->dataClass->toBe(SimpleData::class)
-        ->dataCollectableClass->toBe(PaginatedDataCollection::class);
-
-    expect($type->type)
-        ->isNullable->toBeFalse()
-        ->isMixed->toBeFalse()
-        ->getAcceptedTypes()->toHaveKeys([PaginatedDataCollection::class]);
-});
-
-it('can deduce a cursor paginated data collection type', function () {
-    $type = resolveDataType(new class () {
-        #[DataCollectionOf(SimpleData::class)]
-        public CursorPaginatedDataCollection $property;
-    });
-
-    expect($type)
-<<<<<<< HEAD
-        ->isLazy->toBeFalse()
-=======
-        ->isNullable->toBeFalse()
-        ->isMixed->toBeFalse()
-        ->lazyType->toBeNull()
->>>>>>> fafda4e9
-        ->isOptional->toBeFalse()
-        ->kind->toBe(DataTypeKind::DataCursorPaginatedCollection)
-        ->dataClass->toBe(SimpleData::class)
-        ->dataCollectableClass->toBe(CursorPaginatedDataCollection::class);
-
-    expect($type->type)
-        ->isNullable->toBeFalse()
-        ->isMixed->toBeFalse()
-        ->getAcceptedTypes()->toHaveKeys([CursorPaginatedDataCollection::class]);
-});
-
-it('can deduce a cursor paginated data collection union type', function () {
-    $type = resolveDataType(new class () {
-        #[DataCollectionOf(SimpleData::class)]
-        public CursorPaginatedDataCollection|Lazy $property;
-    });
-
-    expect($type)
-        ->isLazy->toBeTrue()
-        ->isOptional->toBeFalse()
-        ->kind->toBe(DataTypeKind::DataCursorPaginatedCollection)
-        ->dataClass->toBe(SimpleData::class)
-        ->dataCollectableClass->toBe(CursorPaginatedDataCollection::class);
-
-    expect($type->type)
-        ->isNullable->toBeFalse()
-        ->isMixed->toBeFalse()
-        ->getAcceptedTypes()->toHaveKeys([CursorPaginatedDataCollection::class]);
-});
-
-it('can deduce an array data collection type', function () {
-    $type = resolveDataType(new class () {
-        #[DataCollectionOf(SimpleData::class)]
-        public array $property;
-    });
-
-    expect($type)
-        ->isLazy->toBeFalse()
-        ->isOptional->toBeFalse()
-        ->kind->toBe(DataTypeKind::Array)
-        ->dataClass->toBe(SimpleData::class)
-        ->dataCollectableClass->toBe('array');
-
-    expect($type->type)
-        ->isNullable->toBeFalse()
-        ->isMixed->toBeFalse()
-        ->getAcceptedTypes()->toHaveKeys(['array']);
-});
-
-it('can deduce an array data collection union type', function () {
-    $type = resolveDataType(new class () {
-        #[DataCollectionOf(SimpleData::class)]
-        public array|Lazy $property;
-    });
-
-    expect($type)
-        ->isLazy->toBeTrue()
-        ->isOptional->toBeFalse()
-        ->kind->toBe(DataTypeKind::Array)
-        ->dataClass->toBe(SimpleData::class)
-        ->dataCollectableClass->toBe('array');
-
-    expect($type->type)
-        ->isNullable->toBeFalse()
-        ->isMixed->toBeFalse()
-        ->getAcceptedTypes()->toHaveKeys(['array']);
-});
-
-it('can deduce an enumerable data collection type', function () {
-    $type = resolveDataType(new class () {
-        #[DataCollectionOf(SimpleData::class)]
-        public Collection $property;
-    });
-
-    expect($type)
-        ->isLazy->toBeFalse()
-        ->isOptional->toBeFalse()
-        ->kind->toBe(DataTypeKind::Enumerable)
-        ->dataClass->toBe(SimpleData::class)
-        ->dataCollectableClass->toBe(Collection::class);
-
-    expect($type->type)
-        ->isNullable->toBeFalse()
-        ->isMixed->toBeFalse()
-        ->getAcceptedTypes()->toHaveKeys([Collection::class]);
-});
-
-it('can deduce an enumerable data collection union type', function () {
-    $type = resolveDataType(new class () {
-        #[DataCollectionOf(SimpleData::class)]
-        public Collection|Lazy $property;
-    });
-
-    expect($type)
-        ->isLazy->toBeTrue()
-        ->isOptional->toBeFalse()
-        ->kind->toBe(DataTypeKind::Enumerable)
-        ->dataClass->toBe(SimpleData::class)
-        ->dataCollectableClass->toBe(Collection::class);
-
-    expect($type->type)
-        ->isNullable->toBeFalse()
-        ->isMixed->toBeFalse()
-        ->getAcceptedTypes()->toHaveKeys([Collection::class]);
-});
-
-it('can deduce a paginator data collection type', function () {
-    $type = resolveDataType(new class () {
-        #[DataCollectionOf(SimpleData::class)]
-        public LengthAwarePaginator $property;
-    });
-
-    expect($type)
-        ->isLazy->toBeFalse()
-        ->isOptional->toBeFalse()
-        ->kind->toBe(DataTypeKind::Paginator)
-        ->dataClass->toBe(SimpleData::class)
-        ->dataCollectableClass->toBe(LengthAwarePaginator::class);
-
-    expect($type->type)
-        ->isNullable->toBeFalse()
-        ->isMixed->toBeFalse()
-        ->getAcceptedTypes()->toHaveKeys([LengthAwarePaginator::class]);
-});
-
-it('can deduce a paginator data collection union type', function () {
-    $type = resolveDataType(new class () {
-        #[DataCollectionOf(SimpleData::class)]
-        public LengthAwarePaginator|Lazy $property;
-    });
-
-    expect($type)
-        ->isLazy->toBeTrue()
-        ->isOptional->toBeFalse()
-        ->kind->toBe(DataTypeKind::Paginator)
-        ->dataClass->toBe(SimpleData::class)
-        ->dataCollectableClass->toBe(LengthAwarePaginator::class);
-
-    expect($type->type)
-        ->isNullable->toBeFalse()
-        ->isMixed->toBeFalse()
-<<<<<<< HEAD
-        ->getAcceptedTypes()->toHaveKeys([LengthAwarePaginator::class]);
-});
-
-it('can deduce a cursor paginator data collection type', function () {
-    $type = resolveDataType(new class () {
-        #[DataCollectionOf(SimpleData::class)]
-        public CursorPaginator $property;
-    });
-
-    expect($type)
-        ->isLazy->toBeFalse()
-        ->isOptional->toBeFalse()
-        ->kind->toBe(DataTypeKind::CursorPaginator)
-        ->dataClass->toBe(SimpleData::class)
-        ->dataCollectableClass->toBe(CursorPaginator::class);
-
-    expect($type->type)
-        ->isNullable->toBeFalse()
-        ->isMixed->toBeFalse()
-        ->getAcceptedTypes()->toHaveKeys([CursorPaginator::class]);
-});
-
-it('can deduce a cursor paginator data collection union type', function () {
-    $type = resolveDataType(new class () {
-        #[DataCollectionOf(SimpleData::class)]
-        public CursorPaginator|Lazy $property;
-    });
-
-    expect($type)
-        ->isLazy->toBeTrue()
-=======
-        ->lazyType->toBe(Lazy::class)
->>>>>>> fafda4e9
         ->isOptional->toBeFalse()
         ->kind->toBe(DataTypeKind::CursorPaginator)
         ->dataClass->toBe(SimpleData::class)
@@ -1038,32 +927,11 @@
 
     $type = resolveDataType(new \TestDataTypeWithClassAnnotatedProperty([]));
 
-<<<<<<< HEAD
     expect($type)
         ->kind->toBe(DataTypeKind::Array)
         ->dataClass->toBe(SimpleData::class)
         ->dataCollectableClass->toBe('array');
-=======
-it('cannot get the data class for invalid annotations')
-    ->tap(
-        fn (string $property) => DataType::create(
-            new ReflectionProperty(CollectionAnnotationsData::class, $property)
-        )
-    )
-    ->throws(CannotFindDataClass::class)
-    ->with(function () {
-        yield [
-            'property' => 'propertyM',
-        ];
-
-        yield [
-            'property' => 'propertyN',
-        ];
-
-        yield [
-            'property' => 'propertyO',
-        ];
-    });
+});
 
 it('can deduce the types of lazy', function () {
     $type = resolveDataType(new class () {
@@ -1095,5 +963,4 @@
     });
 
     expect($type)->lazyType->toBe(RelationalLazy::class);
->>>>>>> fafda4e9
 });