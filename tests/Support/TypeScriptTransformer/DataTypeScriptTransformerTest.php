--- conflicted
+++ resolved
@@ -13,12 +13,8 @@
 use Spatie\LaravelData\PaginatedDataCollection;
 use Spatie\LaravelData\Support\TypeScriptTransformer\DataTypeScriptTransformer;
 use Spatie\LaravelData\Tests\Fakes\SimpleData;
-use Spatie\LaravelData\Tests\TestCase;
-
 use function Spatie\Snapshots\assertMatchesSnapshot as baseAssertMatchesSnapshot;
-
 use Spatie\Snapshots\Driver;
-use Spatie\Snapshots\MatchesSnapshots;
 use Spatie\TypeScriptTransformer\Attributes\Optional as TypeScriptOptional;
 use Spatie\TypeScriptTransformer\TypeScriptTransformerConfig;
 
@@ -30,7 +26,7 @@
 it('can convert a data object to Typescript', function () {
     $config = TypeScriptTransformerConfig::create();
 
-    $data = new class (null, Optional::create(), 42, true, 'Hello world', 3.14, ['the', 'meaning', 'of', 'life'], Lazy::create(fn () => 'Lazy'), SimpleData::from('Simple data'), SimpleData::collection([]), SimpleData::collection([]), SimpleData::collection([])) extends Data {
+    $data = new class (null, Optional::create(), 42, true, 'Hello world', 3.14, ['the', 'meaning', 'of', 'life'], Lazy::create(fn() => 'Lazy'), SimpleData::from('Simple data'), SimpleData::collection([]), SimpleData::collection([]), SimpleData::collection([])) extends Data {
         public function __construct(
             public null|int $nullable,
             public Optional|int $undefineable,
@@ -177,256 +173,54 @@
     assertMatchesSnapshot($transformer->transform($reflection, 'DataObject')->transformed);
 });
 
-class DataTypeScriptTransformerTest extends TestCase
-{
-    use MatchesSnapshots {
-        assertMatchesSnapshot as baseAssertMatchesSnapshot;
-    }
-<<<<<<< HEAD
-=======
-
-    /** @test */
-    public function it_can_covert_a_data_object_to_typescript()
-    {
-        $config = TypeScriptTransformerConfig::create();
-
-        $data = new class (null, Optional::create(), 42, true, 'Hello world', 3.14, ['the', 'meaning', 'of', 'life'], Lazy::create(fn () => 'Lazy'), SimpleData::from('Simple data'), SimpleData::collection([]), SimpleData::collection([]), SimpleData::collection([])) extends Data {
-            public function __construct(
-                public null|int $nullable,
-                public Optional|int $undefineable,
-                public int $int,
-                public bool $bool,
-                public string $string,
-                public float $float,
-                /** @var string[] */
-                public array $array,
-                public Lazy|string $lazy,
-                public SimpleData $simpleData,
-                /** @var \Spatie\LaravelData\Tests\Fakes\SimpleData[] */
-                public DataCollection $dataCollection,
-                /** @var DataCollection<\Spatie\LaravelData\Tests\Fakes\SimpleData> */
-                public DataCollection $dataCollectionAlternative,
-                #[DataCollectionOf(SimpleData::class)]
-                public DataCollection $dataCollectionWithAttribute,
-            ) {
-            }
-        };
-
-        $transformer = new DataTypeScriptTransformer($config);
-
-        $reflection = new ReflectionClass($data);
-
-        $this->assertTrue($transformer->canTransform($reflection));
-        $this->assertMatchesSnapshot($transformer->transform($reflection, 'DataObject')->transformed);
-    }
-
-    /** @test */
-    public function it_uses_the_correct_types_for_data_collection_of_attributes()
-    {
-        $config = TypeScriptTransformerConfig::create();
-
-        $collection = SimpleData::collection([]);
-
-        $data = new class ($collection, $collection, $collection, $collection, $collection, $collection, $collection) extends Data {
-            public function __construct(
-                #[DataCollectionOf(SimpleData::class)]
-                public DataCollection $collection,
-                #[DataCollectionOf(SimpleData::class)]
-                public ?DataCollection $collectionWithNull,
-                #[DataCollectionOf(SimpleData::class)]
-                public DataCollection|null $collectionWithNullable,
-                #[DataCollectionOf(SimpleData::class)]
-                public DataCollection|Optional $optionalCollection,
-                #[DataCollectionOf(SimpleData::class)]
-                public DataCollection|Optional|null $optionalCollectionWithNullable,
-                #[DataCollectionOf(SimpleData::class)]
-                public DataCollection|Lazy $lazyCollection,
-                #[DataCollectionOf(SimpleData::class)]
-                public DataCollection|Lazy|null $lazyCollectionWithNullable,
-            ) {
-            }
-        };
-
-        $transformer = new DataTypeScriptTransformer($config);
-
-        $reflection = new ReflectionClass($data);
-
-        $this->assertTrue($transformer->canTransform($reflection));
-        $this->assertMatchesSnapshot($transformer->transform($reflection, 'DataObject')->transformed);
-    }
-
-    /** @test */
-    public function it_uses_the_correct_types_for_paginated_data_collection_of_attributes()
-    {
-        $config = TypeScriptTransformerConfig::create();
-
-        $collection = SimpleData::collection(new LengthAwarePaginator([], 0, 15));
-
-        $data = new class ($collection, $collection, $collection, $collection, $collection, $collection, $collection) extends Data {
-            public function __construct(
-                #[DataCollectionOf(SimpleData::class)]
-                public PaginatedDataCollection $collection,
-                #[DataCollectionOf(SimpleData::class)]
-                public ?PaginatedDataCollection $collectionWithNull,
-                #[DataCollectionOf(SimpleData::class)]
-                public PaginatedDataCollection|null $collectionWithNullable,
-                #[DataCollectionOf(SimpleData::class)]
-                public PaginatedDataCollection|Optional $optionalCollection,
-                #[DataCollectionOf(SimpleData::class)]
-                public PaginatedDataCollection|Optional|null $optionalCollectionWithNullable,
-                #[DataCollectionOf(SimpleData::class)]
-                public PaginatedDataCollection|Lazy $lazyCollection,
-                #[DataCollectionOf(SimpleData::class)]
-                public PaginatedDataCollection|Lazy|null $lazyCollectionWithNullable,
-            ) {
-            }
-        };
-
-        $transformer = new DataTypeScriptTransformer($config);
-
-        $reflection = new ReflectionClass($data);
-
-        $this->assertTrue($transformer->canTransform($reflection));
-        $this->assertMatchesSnapshot($transformer->transform($reflection, 'DataObject')->transformed);
-    }
-
-    /** @test */
-    public function it_uses_the_correct_types_for_cursor_paginated_data_collection_of_attributes()
-    {
-        $config = TypeScriptTransformerConfig::create();
-
-        $collection = SimpleData::collection(new CursorPaginator([], 15));
-
-        $data = new class ($collection, $collection, $collection, $collection, $collection, $collection, $collection) extends Data {
-            public function __construct(
-                #[DataCollectionOf(SimpleData::class)]
-                public CursorPaginatedDataCollection $collection,
-                #[DataCollectionOf(SimpleData::class)]
-                public ?CursorPaginatedDataCollection $collectionWithNull,
-                #[DataCollectionOf(SimpleData::class)]
-                public CursorPaginatedDataCollection|null $collectionWithNullable,
-                #[DataCollectionOf(SimpleData::class)]
-                public CursorPaginatedDataCollection|Optional $optionalCollection,
-                #[DataCollectionOf(SimpleData::class)]
-                public CursorPaginatedDataCollection|Optional|null $optionalCollectionWithNullable,
-                #[DataCollectionOf(SimpleData::class)]
-                public CursorPaginatedDataCollection|Lazy $lazyCollection,
-                #[DataCollectionOf(SimpleData::class)]
-                public CursorPaginatedDataCollection|Lazy|null $lazyCollectionWithNullable,
-            ) {
-            }
-        };
-
-        $transformer = new DataTypeScriptTransformer($config);
-
-        $reflection = new ReflectionClass($data);
-
-        $this->assertTrue($transformer->canTransform($reflection));
-        $this->assertMatchesSnapshot($transformer->transform($reflection, 'DataObject')->transformed);
-    }
-
-    /** @test */
-    public function it_outputs_types_with_properties_using_their_mapped_name()
-    {
-        $config = TypeScriptTransformerConfig::create();
-
-        $data = new class ('Good job Ruben') extends Data {
-            public function __construct(
-                #[MapOutputName(SnakeCaseMapper::class)]
-                public string $someCamelCaseProperty,
-            ) {
-            }
-        };
-
-        $transformer = new DataTypeScriptTransformer($config);
-        $reflection = new ReflectionClass($data);
-
-        $this->assertTrue($transformer->canTransform($reflection));
-        $this->assertMatchesSnapshot($transformer->transform($reflection, 'DataObject')->transformed);
-    }
-
-    /** @test */
-    public function it_respects_optional_attribute()
-    {
-        $config = TypeScriptTransformerConfig::create();
-        $config->nullToOptional(false);
-
-        $data = new class (10, 'Ruben') extends Data {
-            public function __construct(
-                #[TypeScriptOptional]
-                public ?int $id,
-                public string $first_name,
-            ) {
-            }
-        };
-
-        $transformer = new DataTypeScriptTransformer($config);
-        $reflection = new ReflectionClass($data);
-
-        $this->assertTrue($transformer->canTransform($reflection));
-        $this->assertEquals(<<<TXT
+it('it respects a TypeScript property optional attribute', function () {
+    $config = TypeScriptTransformerConfig::create();
+
+    $data = new class (10, 'Ruben') extends Data {
+        public function __construct(
+            #[TypeScriptOptional]
+            public int $id,
+            public string $name,
+        ) {
+        }
+    };
+
+    $transformer = new DataTypeScriptTransformer($config);
+    $reflection = new ReflectionClass($data);
+
+    $this->assertTrue($transformer->canTransform($reflection));
+    $this->assertEquals(<<<TXT
         {
         id?: number;
-        first_name: string;
-        }
-        TXT, $transformer->transform($reflection, 'DataObject')->transformed);
-    }
-
-    /** @test */
-    public function it_converts_nullable_properties_to_optional_ones()
-    {
-        $config = TypeScriptTransformerConfig::create();
-        $config->nullToOptional(true);
-
-        $data = new class (10, 'Ruben') extends Data {
-            public function __construct(
-                public ?int $id,
-                public ?string $first_name,
-            ) {
-            }
-        };
-
-        $transformer = new DataTypeScriptTransformer($config);
-        $reflection = new ReflectionClass($data);
-
-        $this->assertTrue($transformer->canTransform($reflection));
-        $this->assertEquals(<<<TXT
+        name: string;
+        }
+        TXT, $transformer->transform($reflection, 'DataObject')->transformed
+    );
+});
+
+it('it respects a TypeScript class optional attribute', function () {
+    $config = TypeScriptTransformerConfig::create();
+
+    #[TypeScriptOptional]
+    class DummyTypeScriptOptionalClass extends Data {
+        public function __construct(
+            public int $id,
+            public string $name,
+        ) {
+        }
+    };
+
+    $transformer = new DataTypeScriptTransformer($config);
+    $reflection = new ReflectionClass(DummyTypeScriptOptionalClass::class);
+
+    $this->assertTrue($transformer->canTransform($reflection));
+    $this->assertEquals(<<<TXT
         {
         id?: number;
-        first_name?: string;
-        }
-        TXT, $transformer->transform($reflection, 'DataObject')->transformed);
-    }
-
-    /** @test */
-    public function it_does_not_convert_to_optional_by_default()
-    {
-        $config = TypeScriptTransformerConfig::create();
-        $config->nullToOptional(true);
-
-        $data = new class (10, 'Ruben') extends Data {
-            public function __construct(
-                public int $id,
-                public string $first_name,
-            ) {
-            }
-        };
-
-        $transformer = new DataTypeScriptTransformer($config);
-        $reflection = new ReflectionClass($data);
-
-        $this->assertTrue($transformer->canTransform($reflection));
-        $this->assertEquals(<<<TXT
-        {
-        id: number;
-        first_name: string;
-        }
-        TXT, $transformer->transform($reflection, 'DataObject')->transformed);
-    }
-
-    public function assertMatchesSnapshot($actual, Driver $driver = null): void
-    {
-        $this->baseAssertMatchesSnapshot(str_replace('\\r\\n', '\\n', $actual), $driver);
-    }
->>>>>>> 48d7dc6f
-}+        name?: string;
+        }
+        TXT, $transformer->transform($reflection, 'DataObject')->transformed
+    );
+});
+
+
